{
<<<<<<< HEAD
    "revision": "f63fa4e31cea664886f43504529d96bc046506fc", 
=======
    "revision": "f112883f55f9f23abd5aac107ca09f5471c37798", 
>>>>>>> 6c6961e4
    "repo_path": "/integration/gaia-central"
}<|MERGE_RESOLUTION|>--- conflicted
+++ resolved
@@ -1,8 +1,4 @@
 {
-<<<<<<< HEAD
-    "revision": "f63fa4e31cea664886f43504529d96bc046506fc", 
-=======
     "revision": "f112883f55f9f23abd5aac107ca09f5471c37798", 
->>>>>>> 6c6961e4
     "repo_path": "/integration/gaia-central"
 }