/* -*- Mode: C++; c-basic-offset: 2; indent-tabs-mode: nil; tab-width: 8 -*- */
/* ***** BEGIN LICENSE BLOCK *****
 * Version: MPL 1.1/GPL 2.0/LGPL 2.1
 *
 * The contents of this file are subject to the Mozilla Public License Version
 * 1.1 (the "License"); you may not use this file except in compliance with
 * the License. You may obtain a copy of the License at
 * http://www.mozilla.org/MPL/
 *
 * Software distributed under the License is distributed on an "AS IS" basis,
 * WITHOUT WARRANTY OF ANY KIND, either express or implied. See the License
 * for the specific language governing rights and limitations under the
 * License.
 *
 * The Original Code is Mozilla Firefox.
 *
 * The Initial Developer of the Original Code is
 * the Mozilla Foundation <http://www.mozilla.org>.
 * Portions created by the Initial Developer are Copyright (C) 2010
 * the Initial Developer. All Rights Reserved.
 *
 * Contributor(s):
 *   Ben Newman <mozilla@benjamn.com> (original author)
 *
 * Alternatively, the contents of this file may be used under the terms of
 * either the GNU General Public License Version 2 or later (the "GPL"), or
 * the GNU Lesser General Public License Version 2.1 or later (the "LGPL"),
 * in which case the provisions of the GPL or the LGPL are applicable instead
 * of those above. If you wish to allow use of your version of this file only
 * under the terms of either the GPL or the LGPL, and not to allow others to
 * use your version of this file under the terms of the MPL, indicate your
 * decision by deleting the provisions above and replace them with the notice
 * and other provisions required by the GPL or the LGPL. If you do not delete
 * the provisions above, a recipient may use your version of this file under
 * the terms of any one of the MPL, the GPL or the LGPL.
 *
 * ***** END LICENSE BLOCK ***** */

#include "base/basictypes.h"
#include "jscntxt.h"

#include "jsapi.h"
#include "jstl.h"
#include "jshashtable.h"

#include "mozilla/jetpack/JetpackActorCommon.h"
#include "mozilla/jetpack/PJetpack.h"
#include "mozilla/jetpack/PHandleParent.h"
#include "mozilla/jetpack/PHandleChild.h"
#include "mozilla/jetpack/Handle.h"

using mozilla::jetpack::JetpackActorCommon;
using mozilla::jetpack::PHandleParent;
using mozilla::jetpack::HandleParent;
using mozilla::jetpack::PHandleChild;
using mozilla::jetpack::HandleChild;
using mozilla::jetpack::KeyValue;
using mozilla::jetpack::PrimVariant;
using mozilla::jetpack::CompVariant;
using mozilla::jetpack::Variant;

class JetpackActorCommon::OpaqueSeenType
{
public:
  typedef JSObject* KeyType;
  typedef size_t IdType;
  typedef js::HashMap<
    KeyType, IdType,
    js::DefaultHasher<KeyType>,
    js::SystemAllocPolicy
  > MapType;

  OpaqueSeenType() {
    (void) map.init(1);
  }

  bool ok() { return map.initialized(); }

  // Reserving 0 as an invalid ID means starting the valid IDs at 1.  We
  // could have reserved a dummy first element of rmap, but that would
  // have wasted space.
  static const IdType kInvalidId = 0;

  bool add(KeyType obj, IdType* id) {
    MapType::AddPtr ap = map.lookupForAdd(obj);
    if (!ap) {
      if (!rmap.AppendElement(obj) ||
          !map.add(ap, obj, *id = rmap.Length()))
        *id = kInvalidId;
      return true;
    }
    *id = ap->value;
    return false;
  }

  KeyType reverseLookup(IdType id) {
    return rmap.SafeElementAt(id - 1, NULL);
  }

private:
  MapType map;
  nsAutoTArray<KeyType, 4> rmap;

};

bool
JetpackActorCommon::jsval_to_PrimVariant(JSContext* cx, JSType type, jsval from,
                                         PrimVariant* to)
{
  // A false return from this function just means the value couldn't be
  // converted to a PrimVariant (i.e., it wasn't a primitive value).

  switch (type) {
  case JSTYPE_VOID:
    *to = void_t();
    return true;

  case JSTYPE_NULL:
    *to = null_t();
    return true;

  case JSTYPE_FUNCTION:
    return false;

  case JSTYPE_OBJECT: {
    HandleParent* hp = HandleParent::FromJSVal(cx, from);
    HandleChild* hc = HandleChild::FromJSVal(cx, from);
    NS_ASSERTION(!hc || !hp, "Can't be both a parent and a child");
    if (hp) {
      *to = hp;
      return true;
    }
    if (hc) {
      *to = hc;
      return true;
    }
    return false;
  }

  case JSTYPE_STRING:
    *to = nsDependentString((PRUnichar*)JS_GetStringChars(JSVAL_TO_STRING(from)),
                            JS_GetStringLength(JSVAL_TO_STRING(from)));
    return true;

  case JSTYPE_NUMBER:
    if (JSVAL_IS_INT(from))
      *to = JSVAL_TO_INT(from);
    else if (JSVAL_IS_DOUBLE(from))
      *to = JSVAL_TO_DOUBLE(from);
    else
      return false;
    return true;

  case JSTYPE_BOOLEAN:
    *to = !!JSVAL_TO_BOOLEAN(from);
    return true;

  case JSTYPE_XML:
    return false;

  default:
    return false;
  }
}

bool
JetpackActorCommon::jsval_to_CompVariant(JSContext* cx, JSType type, jsval from,
                                         CompVariant* to, OpaqueSeenType* seen)
{
  if (type != JSTYPE_OBJECT)
    return false;

  js::LazilyConstructed<OpaqueSeenType> lost;
  if (!seen) {
    lost.construct();
    seen = lost.addr();
    if (!seen->ok())
      return false;
  }

  OpaqueSeenType::KeyType obj = JSVAL_TO_OBJECT(from);
  OpaqueSeenType::IdType id;
  if (!seen->add(obj, &id)) {
    if (OpaqueSeenType::kInvalidId == id)
      return false;
    *to = CompVariant(id);
    return true;
  }

  if (JS_IsArrayObject(cx, obj)) {
    nsTArray<Variant> elems;
    jsuint len;
    if (!JS_GetArrayLength(cx, obj, &len) ||
        !elems.SetCapacity(len))
      return false;
    for (jsuint i = 0; i < len; ++i) {
      jsval val;
      Variant* vp = elems.AppendElement();
      if (!JS_GetElement(cx, obj, i, &val) ||
          !jsval_to_Variant(cx, val, vp, seen))
        *vp = void_t();
    }
    *to = elems;
    return true;
  }

  js::AutoIdArray ida(cx, JS_Enumerate(cx, obj));
  if (!ida)
    return false;

  nsTArray<KeyValue> kvs;
  for (size_t i = 0; i < ida.length(); ++i) {
    jsval val; // reused for both key and value
    if (!JS_IdToValue(cx, ida[i], &val))
      return false;
    JSString* idStr = JS_ValueToString(cx, val);
    if (!idStr)
      return false;
    if (!JS_GetPropertyById(cx, obj, ida[i], &val))
      return false;
    KeyValue kv;
    // Silently drop properties that can't be converted.
    if (jsval_to_Variant(cx, val, &kv.value(), seen)) {
      kv.key() = nsDependentString((PRUnichar*)JS_GetStringChars(idStr),
                                   JS_GetStringLength(idStr));
      // If AppendElement fails, we lose this property, no big deal.
      kvs.AppendElement(kv);
    }
  }
  *to = kvs;

  return true;
}

bool
JetpackActorCommon::jsval_to_Variant(JSContext* cx, jsval from, Variant* to,
                                     OpaqueSeenType* seen)
{
  JSType type = JS_TypeOfValue(cx, from);
  if (JSVAL_IS_NULL(from))
    type = JSTYPE_NULL;

  PrimVariant pv;
  if (jsval_to_PrimVariant(cx, type, from, &pv)) {
    *to = pv;
    return true;
  }

  CompVariant cv;
  if (jsval_to_CompVariant(cx, type, from, &cv, seen)) {
    *to = cv;
    return true;
  }

  return false;
}

bool
JetpackActorCommon::jsval_from_PrimVariant(JSContext* cx,
                                           const PrimVariant& from,
                                           jsval* to)
{
  switch (from.type()) {
  case PrimVariant::Tvoid_t:
    *to = JSVAL_VOID;
    return true;

  case PrimVariant::Tnull_t:
    *to = JSVAL_NULL;
    return true;

  case PrimVariant::Tbool:
    *to = from.get_bool() ? JSVAL_TRUE : JSVAL_FALSE;
    return true;

  case PrimVariant::Tint:
    *to = INT_TO_JSVAL(from.get_int());
    return true;

  case PrimVariant::Tdouble:
    return !!JS_NewNumberValue(cx, from.get_double(), to);

  case PrimVariant::TnsString: {
    const nsString& str = from.get_nsString();
    // TODO Use some sort of sharedstring/stringbuffer abstraction to
    // exploit sharing opportunities more generally.
    if (!str.Length()) {
      *to = JS_GetEmptyStringValue(cx);
      return true;
    }
    JSString* s =
      JS_NewUCStringCopyN(cx, str.get(), str.Length());
    if (!s)
      return false;
    *to = STRING_TO_JSVAL(s);
    return true;
  }

  case PrimVariant::TPHandleParent: {
    JSObject* hobj =
      static_cast<const HandleParent*>(from.get_PHandleParent())->ToJSObject(cx);
    if (!hobj)
      return false;
    *to = OBJECT_TO_JSVAL(hobj);
    return true;
  }    

  case PrimVariant::TPHandleChild: {
    JSObject* hobj =
      static_cast<const HandleChild*>(from.get_PHandleChild())->ToJSObject(cx);
    if (!hobj)
      return false;
    *to = OBJECT_TO_JSVAL(hobj);
    return true;
  }

  default:
    return false;
  }
}

bool
JetpackActorCommon::jsval_from_CompVariant(JSContext* cx,
                                           const CompVariant& from,
                                           jsval* to,
                                           OpaqueSeenType* seen)
{
  js::LazilyConstructed<OpaqueSeenType> lost;
  if (!seen) {
    lost.construct();
    seen = lost.addr();
    if (!seen->ok())
      return false;
  }

  JSObject* obj = NULL;

  switch (from.type()) {
  case CompVariant::TArrayOfKeyValue: {
    if (!(obj = JS_NewObject(cx, NULL, NULL, NULL)))
      return false;
    js::AutoObjectRooter root(cx, obj);

    OpaqueSeenType::IdType ignored;
    if (!seen->add(obj, &ignored))
      return false;

    const nsTArray<KeyValue>& kvs = from.get_ArrayOfKeyValue();
    for (PRUint32 i = 0; i < kvs.Length(); ++i) {
      const KeyValue& kv = kvs.ElementAt(i);
      js::AutoValueRooter toSet(cx);
      if (!jsval_from_Variant(cx, kv.value(), toSet.jsval_addr(), seen) ||
          !JS_SetUCProperty(cx, obj,
                            kv.key().get(),
                            kv.key().Length(),
                            toSet.jsval_addr()))
        return false;
    }

    break;
  }

  case CompVariant::TArrayOfVariant: {
    const nsTArray<Variant>& vs = from.get_ArrayOfVariant();
    nsAutoTArray<jsval, 8> jsvals;
    jsval* elems = jsvals.AppendElements(vs.Length());
    if (!elems)
      return false;
    for (PRUint32 i = 0; i < vs.Length(); ++i)
      elems[i] = JSVAL_VOID;
    js::AutoArrayRooter root(cx, vs.Length(), elems);

    OpaqueSeenType::IdType ignored;
    if (!seen->add(obj, &ignored))
      return false;

    for (PRUint32 i = 0; i < vs.Length(); ++i)
      if (!jsval_from_Variant(cx, vs.ElementAt(i), elems + i, seen))
        return false;

    if (!(obj = JS_NewArrayObject(cx, vs.Length(), elems)))
      return false;

    break;
  }

  case CompVariant::Tsize_t:
    if (!(obj = seen->reverseLookup(from.get_size_t())))
      return false;
    break;

  default:
    return false;
  }

  *to = OBJECT_TO_JSVAL(obj);
  return true;
}

bool
JetpackActorCommon::jsval_from_Variant(JSContext* cx, const Variant& from,
                                       jsval* to, OpaqueSeenType* seen)
{
  switch (from.type()) {
  case Variant::TPrimVariant:
    return jsval_from_PrimVariant(cx, from, to);
  case Variant::TCompVariant:
    return jsval_from_CompVariant(cx, from, to, seen);
  default:
    return false;
  }
}

bool
JetpackActorCommon::RecvMessage(JSContext* cx,
                                const nsString& messageName,
                                const nsTArray<Variant>& data,
                                nsTArray<Variant>* results)
{
  if (results)
    results->Clear();

  RecList* list;
  if (!mReceivers.Get(messageName, &list))
    return true;
  nsAutoTArray<jsval, 4> snapshot;
  list->copyTo(snapshot);
  if (!snapshot.Length())
    return true;
  
  nsAutoTArray<jsval, 4> args;
  PRUint32 argc = data.Length() + 1;
  jsval* argv = args.AppendElements(argc);
  if (!argv)
    return false;
  for (PRUint32 i = 0; i < argc; ++i)
    argv[i] = JSVAL_VOID;
  js::AutoArrayRooter argvRooter(cx, argc, argv);

  JSString* msgNameStr =
    JS_NewUCStringCopyN(cx,
                        messageName.get(),
                        messageName.Length());
  if (!msgNameStr)
    return false;
  argv[0] = STRING_TO_JSVAL(msgNameStr);

  for (PRUint32 i = 0; i < data.Length(); ++i)
    if (!jsval_from_Variant(cx, data.ElementAt(i), argv + i + 1))
      return false;

  JSObject* implGlobal = JS_GetGlobalObject(cx);
  js::AutoValueRooter rval(cx);

  for (PRUint32 i = 0; i < snapshot.Length(); ++i) {
    Variant* vp = results ? results->AppendElement() : NULL;
    rval.set(JSVAL_VOID);
    if (!JS_CallFunctionValue(cx, implGlobal, snapshot[i], argc, argv,
                              rval.jsval_addr())) {
<<<<<<< HEAD
      // If a receiver throws, we drop the exception on the floor.
      JS_ClearPendingException(cx);
=======
      (void) JS_ReportPendingException(cx);
>>>>>>> e30beabd
      if (vp)
        *vp = void_t();
    } else if (vp && !jsval_to_Variant(cx, rval.jsval_value(), vp))
      *vp = void_t();
  }

  return true;
}

JetpackActorCommon::RecList::~RecList()
{
  while (mHead) {
    RecNode* old = mHead;
    mHead = mHead->down;
    delete old;
  }
}

void
JetpackActorCommon::RecList::add(jsval v)
{
  RecNode* node = mHead, *tail = NULL;
  while (node) {
    if (node->value() == v)
      return;
    node = (tail = node)->down;
  }
  node = new RecNode(mCx, v);
  if (tail)
    tail->down = node;
  else
    mHead = node;
}

void
JetpackActorCommon::RecList::remove(jsval v)
{
  while (mHead && mHead->value() == v) {
    RecNode* old = mHead;
    mHead = mHead->down;
    delete old;
  }
  if (!mHead)
    return;
  RecNode* prev = mHead, *node = prev->down;
  while (node) {
    if (node->value() == v) {
      prev->down = node->down;
      delete node;
    }
    node = (prev = node)->down;
  }
}

void
JetpackActorCommon::RecList::copyTo(nsTArray<jsval>& dst) const
{
  dst.Clear();
  for (RecNode* node = mHead; node; node = node->down)
    dst.AppendElement(node->value());
}

nsresult
JetpackActorCommon::RegisterReceiver(JSContext* cx,
                                     const nsString& messageName,
                                     jsval receiver)
{
  if (!JSVAL_IS_OBJECT(receiver) ||
      !JS_ObjectIsFunction(cx, JSVAL_TO_OBJECT(receiver)))
    return NS_ERROR_INVALID_ARG;

  RecList* list;
  if (!mReceivers.Get(messageName, &list)) {
    list = new RecList(cx);
    if (!list || !mReceivers.Put(messageName, list)) {
      delete list;
      return NS_ERROR_OUT_OF_MEMORY;
    }
  }

  list->add(receiver);

  return NS_OK;
}

void
JetpackActorCommon::UnregisterReceiver(const nsString& messageName,
                                       jsval receiver)
{
  RecList* list;
  if (!mReceivers.Get(messageName, &list))
    return;
  list->remove(receiver);
}<|MERGE_RESOLUTION|>--- conflicted
+++ resolved
@@ -457,12 +457,7 @@
     rval.set(JSVAL_VOID);
     if (!JS_CallFunctionValue(cx, implGlobal, snapshot[i], argc, argv,
                               rval.jsval_addr())) {
-<<<<<<< HEAD
-      // If a receiver throws, we drop the exception on the floor.
-      JS_ClearPendingException(cx);
-=======
       (void) JS_ReportPendingException(cx);
->>>>>>> e30beabd
       if (vp)
         *vp = void_t();
     } else if (vp && !jsval_to_Variant(cx, rval.jsval_value(), vp))
