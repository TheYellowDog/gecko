/* -*- Mode: C++; tab-width: 4; indent-tabs-mode: nil; c-basic-offset: 4 -*-
 * vim: set ts=4 sw=4 et tw=99:
 *
 * ***** BEGIN LICENSE BLOCK *****
 * Version: MPL 1.1/GPL 2.0/LGPL 2.1
 *
 * The contents of this file are subject to the Mozilla Public License Version
 * 1.1 (the "License"); you may not use this file except in compliance with
 * the License. You may obtain a copy of the License at
 * http://www.mozilla.org/MPL/
 *
 * Software distributed under the License is distributed on an "AS IS" basis,
 * WITHOUT WARRANTY OF ANY KIND, either express or implied. See the License
 * for the specific language governing rights and limitations under the
 * License.
 *
 * The Original Code is Mozilla SpiderMonkey JavaScript 1.9 code, released
 * May 28, 2008.
 *
 * The Initial Developer of the Original Code is
 *   Brendan Eich <brendan@mozilla.org>
 *
 * Contributor(s):
 *   David Mandelin <dmandelin@mozilla.com>
 *
 * Alternatively, the contents of this file may be used under the terms of
 * either of the GNU General Public License Version 2 or later (the "GPL"),
 * or the GNU Lesser General Public License Version 2.1 or later (the "LGPL"),
 * in which case the provisions of the GPL or the LGPL are applicable instead
 * of those above. If you wish to allow use of your version of this file only
 * under the terms of either the GPL or the LGPL, and not to allow others to
 * use your version of this file under the terms of the MPL, indicate your
 * decision by deleting the provisions above and replace them with the notice
 * and other provisions required by the GPL or the LGPL. If you do not delete
 * the provisions above, a recipient may use your version of this file under
 * the terms of any one of the MPL, the GPL or the LGPL.
 *
 * ***** END LICENSE BLOCK ***** */
#include "PolyIC.h"
#include "StubCalls.h"
#include "CodeGenIncludes.h"
#include "StubCalls-inl.h"
#include "BaseCompiler.h"
#include "assembler/assembler/LinkBuffer.h"
#include "TypedArrayIC.h"
#include "jsscope.h"
#include "jsnum.h"
#include "jstypedarray.h"
#include "jsatominlines.h"
#include "jsobjinlines.h"
#include "jsscopeinlines.h"
#include "jspropertycache.h"
#include "jspropertycacheinlines.h"
#include "jsinterpinlines.h"
#include "jsautooplen.h"

#if defined JS_POLYIC

using namespace js;
using namespace js::mjit;
using namespace js::mjit::ic;

typedef JSC::FunctionPtr FunctionPtr;
typedef JSC::MacroAssembler::RegisterID RegisterID;
typedef JSC::MacroAssembler::Jump Jump;
typedef JSC::MacroAssembler::Imm32 Imm32;

/* Rough over-estimate of how much memory we need to unprotect. */
static const uint32 INLINE_PATH_LENGTH = 64;

/* Static initializer to prime platforms that use constant offsets for ICs. */
#ifndef JS_HAS_IC_LABELS
ICOffsetInitializer::ICOffsetInitializer()
{
    {
        GetPropLabels &labels = PICInfo::getPropLabels_;
#if defined JS_CPU_X86
        labels.dslotsLoadOffset = -15;
        labels.inlineShapeOffset = 6;
        labels.stubShapeJumpOffset = 12;
        labels.inlineValueLoadOffset = -12;
#endif
    }
    {
        SetPropLabels &labels = PICInfo::setPropLabels_;
#if defined JS_CPU_X86
        labels.inlineShapeDataOffset = 6;
        /* Store w/ address offset patch is two movs. */
        labels.inlineShapeJumpOffset = 12;
        labels.stubShapeJumpOffset = 12;
#endif
    }
    {
        BindNameLabels &labels = PICInfo::bindNameLabels_;
#if defined JS_CPU_X86
        labels.inlineJumpOffset = 10;
        labels.stubJumpOffset = 5;
#endif
    }
    {
        ScopeNameLabels &labels = PICInfo::scopeNameLabels_;
#if defined JS_CPU_X86
        labels.inlineJumpOffset = 5;
        labels.stubJumpOffset = 5;
#endif
    }
}

ICOffsetInitializer s_ICOffsetInitializer;
GetPropLabels PICInfo::getPropLabels_;
SetPropLabels PICInfo::setPropLabels_;
BindNameLabels PICInfo::bindNameLabels_;
ScopeNameLabels PICInfo::scopeNameLabels_;
#endif

// Helper class to simplify LinkBuffer usage in PIC stub generators.
// This guarantees correct OOM and refcount handling for buffers while they
// are instantiated and rooted.
class PICLinker : public LinkerHelper
{
    ic::BasePolyIC &ic;

  public:
    PICLinker(Assembler &masm, ic::BasePolyIC &ic)
      : LinkerHelper(masm), ic(ic)
    { }

    bool init(JSContext *cx) {
        JSC::ExecutablePool *pool = LinkerHelper::init(cx);
        if (!pool)
            return false;
        if (!ic.addPool(cx, pool)) {
            pool->release();
            js_ReportOutOfMemory(cx);
            return false;
        }
        return true;
    }
};

class PICStubCompiler : public BaseCompiler
{
  protected:
    const char *type;
    VMFrame &f;
    JSScript *script;
    ic::PICInfo &pic;
    void *stub;

  public:
    PICStubCompiler(const char *type, VMFrame &f, JSScript *script, ic::PICInfo &pic, void *stub)
      : BaseCompiler(f.cx), type(type), f(f), script(script), pic(pic), stub(stub)
    { }

    bool isCallOp() const {
        if (pic.kind == ic::PICInfo::CALL)
            return true;
        return !!(js_CodeSpec[pic.op].format & JOF_CALLOP);
    }

    LookupStatus error() {
        /*
         * N.B. Do not try to disable the IC, we do not want to guard on
         * whether the IC has been recompiled when propagating errors.
         */
        return Lookup_Error;
    }

    LookupStatus error(JSContext *cx) {
        return error();
    }

    LookupStatus disable(const char *reason) {
        return disable(f.cx, reason);
    }

    LookupStatus disable(JSContext *cx, const char *reason) {
        return pic.disable(cx, reason, stub);
    }

  protected:
    void spew(const char *event, const char *op) {
#ifdef JS_METHODJIT_SPEW
        JaegerSpew(JSpew_PICs, "%s %s: %s (%s: %d)\n",
                   type, event, op, script->filename,
                   js_FramePCToLineNumber(cx, f.fp()));
#endif
    }
};

class SetPropCompiler : public PICStubCompiler
{
    JSObject *obj;
    JSAtom *atom;
    int lastStubSecondShapeGuard;

  public:
    SetPropCompiler(VMFrame &f, JSScript *script, JSObject *obj, ic::PICInfo &pic, JSAtom *atom,
                    VoidStubPIC stub)
      : PICStubCompiler("setprop", f, script, pic, JS_FUNC_TO_DATA_PTR(void *, stub)),
        obj(obj), atom(atom), lastStubSecondShapeGuard(pic.secondShapeGuard)
    { }

    static void reset(Repatcher &repatcher, ic::PICInfo &pic)
    {
        if (pic.rhsTypes)
            types::SweepClonedTypes(pic.rhsTypes);

        SetPropLabels &labels = pic.setPropLabels();
        repatcher.repatchLEAToLoadPtr(labels.getDslotsLoad(pic.fastPathRejoin, pic.u.vr));
        repatcher.repatch(labels.getInlineShapeData(pic.fastPathStart, pic.shapeGuard),
                          int32(INVALID_SHAPE));
        repatcher.relink(labels.getInlineShapeJump(pic.fastPathStart.labelAtOffset(pic.shapeGuard)),
                         pic.slowPathStart);

        FunctionPtr target(JS_FUNC_TO_DATA_PTR(void *, ic::SetProp));
        repatcher.relink(pic.slowPathCall, target);
    }

    LookupStatus patchInline(const Shape *shape)
    {
        JS_ASSERT(!pic.inlinePathPatched);
        JaegerSpew(JSpew_PICs, "patch setprop inline at %p\n", pic.fastPathStart.executableAddress());

        Repatcher repatcher(f.jit());
        SetPropLabels &labels = pic.setPropLabels();

        int32 offset;
        if (obj->isFixedSlot(shape->slot)) {
            CodeLocationInstruction istr = labels.getDslotsLoad(pic.fastPathRejoin, pic.u.vr);
            repatcher.repatchLoadPtrToLEA(istr);

            // 
            // We've patched | mov dslots, [obj + DSLOTS_OFFSET]
            // To:           | lea fslots, [obj + DSLOTS_OFFSET]
            //
            // Because the offset is wrong, it's necessary to correct it
            // below.
            //
            int32 diff = int32(JSObject::getFixedSlotOffset(0)) -
                         int32(JSObject::offsetOfSlots());
            JS_ASSERT(diff != 0);
            offset  = (int32(shape->slot) * sizeof(Value)) + diff;
        } else {
            offset = obj->dynamicSlotIndex(shape->slot) * sizeof(Value);
        }

        repatcher.repatch(labels.getInlineShapeData(pic.fastPathStart, pic.shapeGuard),
                          obj->shape());
        repatcher.patchAddressOffsetForValueStore(labels.getInlineValueStore(pic.fastPathRejoin,
                                                                             pic.u.vr),
                                                  offset, pic.u.vr.isTypeKnown());

        pic.inlinePathPatched = true;

        return Lookup_Cacheable;
    }

    int getLastStubSecondShapeGuard() const {
        return lastStubSecondShapeGuard ? POST_INST_OFFSET(lastStubSecondShapeGuard) : 0;
    }

    void patchPreviousToHere(CodeLocationLabel cs)
    {
        Repatcher repatcher(pic.lastCodeBlock(f.jit()));
        CodeLocationLabel label = pic.lastPathStart();

        // Patch either the inline fast path or a generated stub. The stub
        // omits the prefix of the inline fast path that loads the shape, so
        // the offsets are different.
        if (pic.stubsGenerated) {
            repatcher.relink(pic.setPropLabels().getStubShapeJump(label), cs);
        } else {
            CodeLocationLabel shapeGuard = label.labelAtOffset(pic.shapeGuard);
            repatcher.relink(pic.setPropLabels().getInlineShapeJump(shapeGuard), cs);
        }
        if (int secondGuardOffset = getLastStubSecondShapeGuard())
            repatcher.relink(label.jumpAtOffset(secondGuardOffset), cs);
    }

    LookupStatus generateStub(uint32 initialShape, const Shape *shape, bool adding)
    {
        /* Exits to the slow path. */
        Vector<Jump, 8> slowExits(cx);
        Vector<Jump, 8> otherGuards(cx);

        Assembler masm;

        // Shape guard.
        if (pic.shapeNeedsRemat()) {
            masm.loadShape(pic.objReg, pic.shapeReg);
            pic.shapeRegHasBaseShape = true;
        }

        Label start = masm.label();
        Jump shapeGuard = masm.branch32FixedLength(Assembler::NotEqual, pic.shapeReg,
                                                   Imm32(initialShape));

        Label stubShapeJumpLabel = masm.label();

        pic.setPropLabels().setStubShapeJump(masm, start, stubShapeJumpLabel);

        JS_ASSERT_IF(!shape->hasDefaultSetter(), obj->getClass() == &js_CallClass);

        MaybeJump skipOver;

        if (adding) {
            JS_ASSERT(shape->hasSlot());
            pic.shapeRegHasBaseShape = false;

            /* Emit shape guards for the object's prototype chain. */
            JSObject *proto = obj->getProto();
            RegisterID lastReg = pic.objReg;
            while (proto) {
                masm.loadPtr(Address(lastReg, offsetof(JSObject, type)), pic.shapeReg);
                masm.loadPtr(Address(pic.shapeReg, offsetof(types::TypeObject, proto)), pic.shapeReg);
                Jump protoGuard = masm.guardShape(pic.shapeReg, proto);
                if (!otherGuards.append(protoGuard))
                    return error();

                proto = proto->getProto();
                lastReg = pic.shapeReg;
            }

            if (pic.kind == ic::PICInfo::SETMETHOD) {
                /*
                 * Guard that the value is equal to the shape's method.
                 * We already know it is a function, so test the payload.
                 */
                JS_ASSERT(shape->isMethod());
                JSObject *funobj = &shape->methodObject();
                if (pic.u.vr.isConstant()) {
                    JS_ASSERT(funobj == &pic.u.vr.value().toObject());
                } else {
                    Jump mismatchedFunction =
                        masm.branchPtr(Assembler::NotEqual, pic.u.vr.dataReg(), ImmPtr(funobj));
                    if (!slowExits.append(mismatchedFunction))
                        return error();
                }
            }

            if (obj->isFixedSlot(shape->slot)) {
                Address address(pic.objReg,
                                JSObject::getFixedSlotOffset(shape->slot));
                masm.storeValue(pic.u.vr, address);
            } else {
                /* Check capacity. */
                Address capacity(pic.objReg, offsetof(JSObject, capacity));
                masm.load32(capacity, pic.shapeReg);
                Jump overCapacity = masm.branch32(Assembler::LessThanOrEqual, pic.shapeReg,
                                                  Imm32(shape->slot));
                if (!slowExits.append(overCapacity))
                    return error();

                masm.loadPtr(Address(pic.objReg, JSObject::offsetOfSlots()), pic.shapeReg);
                Address address(pic.shapeReg, obj->dynamicSlotIndex(shape->slot) * sizeof(Value));
                masm.storeValue(pic.u.vr, address);
            }

            uint32 newShape = obj->shape();
            JS_ASSERT(newShape != initialShape);

            /* Write the object's new shape. */
            masm.storePtr(ImmPtr(shape), Address(pic.objReg, offsetof(JSObject, lastProp)));
            masm.store32(Imm32(newShape), Address(pic.objReg, offsetof(JSObject, objShape)));

            /* If this is a method shape, update the object's flags. */
            if (shape->isMethod()) {
                Address flags(pic.objReg, offsetof(JSObject, flags));

                /* Use shapeReg to load, bitwise-or, and store flags. */
                masm.load32(flags, pic.shapeReg);
                masm.or32(Imm32(JSObject::METHOD_BARRIER), pic.shapeReg);
                masm.store32(pic.shapeReg, flags);
            }
        } else if (shape->hasDefaultSetter()) {
            Address address = masm.objPropAddress(obj, pic.objReg, shape->slot);

            // If the scope is branded, or has a method barrier. It's now necessary
            // to guard that we're not overwriting a function-valued property.
            if (obj->brandedOrHasMethodBarrier()) {
                masm.loadTypeTag(address, pic.shapeReg);
                Jump skip = masm.testObject(Assembler::NotEqual, pic.shapeReg);
                masm.loadPayload(address, pic.shapeReg);
                Jump rebrand = masm.testFunction(Assembler::Equal, pic.shapeReg);
                if (!slowExits.append(rebrand))
                    return error();
                skip.linkTo(masm.label(), &masm);
                pic.shapeRegHasBaseShape = false;
            }

            masm.storeValue(pic.u.vr, address);
        } else {
            //   \ /        In general, two function objects with different JSFunctions
            //    #         can have the same shape, thus we must not rely on the identity
            // >--+--<      of 'fun' remaining the same. However, since:
            //   |||         1. the shape includes all arguments and locals and their setters
            //    \\     V     and getters, and
            //      \===/    2. arguments and locals have different getters
            //              then we can rely on fun->nargs remaining invariant.
            JSFunction *fun = obj->getCallObjCalleeFunction();
            uint16 slot = uint16(shape->shortid);

            /* Guard that the call object has a frame. */
            masm.loadObjPrivate(pic.objReg, pic.shapeReg);
            Jump escapedFrame = masm.branchTestPtr(Assembler::Zero, pic.shapeReg, pic.shapeReg);

            {
                Address addr(pic.shapeReg, shape->setterOp() == SetCallArg
                                           ? StackFrame::offsetOfFormalArg(fun, slot)
                                           : StackFrame::offsetOfFixed(slot));
                masm.storeValue(pic.u.vr, addr);
                skipOver = masm.jump();
            }

            escapedFrame.linkTo(masm.label(), &masm);
            {
                if (shape->setterOp() == SetCallVar)
                    slot += fun->nargs;

                slot += JSObject::CALL_RESERVED_SLOTS;
                Address address = masm.objPropAddress(obj, pic.objReg, slot);

                masm.storeValue(pic.u.vr, address);
            }

            pic.shapeRegHasBaseShape = false;
        }

        Jump done = masm.jump();

        // Common all secondary guards into one big exit.
        MaybeJump slowExit;
        if (otherGuards.length()) {
            for (Jump *pj = otherGuards.begin(); pj != otherGuards.end(); ++pj)
                pj->linkTo(masm.label(), &masm);
            slowExit = masm.jump();
            pic.secondShapeGuard = masm.distanceOf(masm.label()) - masm.distanceOf(start);
        } else {
            pic.secondShapeGuard = 0;
        }

        PICLinker buffer(masm, pic);
        if (!buffer.init(cx))
            return error();

        if (!buffer.verifyRange(pic.lastCodeBlock(f.jit())) ||
            !buffer.verifyRange(f.jit())) {
            return disable("code memory is out of range");
        }

        buffer.link(shapeGuard, pic.slowPathStart);
        if (slowExit.isSet())
            buffer.link(slowExit.get(), pic.slowPathStart);
        for (Jump *pj = slowExits.begin(); pj != slowExits.end(); ++pj)
            buffer.link(*pj, pic.slowPathStart);
        buffer.link(done, pic.fastPathRejoin);
        if (skipOver.isSet())
            buffer.link(skipOver.get(), pic.fastPathRejoin);
        CodeLocationLabel cs = buffer.finalize();
        JaegerSpew(JSpew_PICs, "generate setprop stub %p %d %d at %p\n",
                   (void*)&pic,
                   initialShape,
                   pic.stubsGenerated,
                   cs.executableAddress());

        // This function can patch either the inline fast path for a generated
        // stub. The stub omits the prefix of the inline fast path that loads
        // the shape, so the offsets are different.
        patchPreviousToHere(cs);

        pic.stubsGenerated++;
        pic.updateLastPath(buffer, start);

        if (pic.stubsGenerated == MAX_PIC_STUBS)
            disable("max stubs reached");

        return Lookup_Cacheable;
    }

    LookupStatus update()
    {
        JS_ASSERT(pic.hit);

        if (obj->isDenseArray())
            return disable("dense array");
        if (!obj->isNative())
            return disable("non-native");

        Class *clasp = obj->getClass();

        if (clasp->setProperty != StrictPropertyStub)
            return disable("set property hook");
        if (clasp->ops.lookupProperty)
            return disable("ops lookup property hook");
        if (clasp->ops.setProperty)
            return disable("ops set property hook");

        jsid id = ATOM_TO_JSID(atom);

        JSObject *holder;
        JSProperty *prop = NULL;

        /* lookupProperty can trigger recompilations. */
        RecompilationMonitor monitor(cx);
        if (!obj->lookupProperty(cx, id, &holder, &prop))
            return error();
        if (monitor.recompiled())
            return Lookup_Uncacheable;

        /* If the property exists but is on a prototype, treat as addprop. */
        if (prop && holder != obj) {
            const Shape *shape = (const Shape *) prop;

            if (!holder->isNative())
                return disable("non-native holder");

            if (!shape->writable())
                return disable("readonly");
            if (!shape->hasDefaultSetter() || !shape->hasDefaultGetter())
                return disable("getter/setter in prototype");
            if (shape->hasShortID())
                return disable("short ID in prototype");
            if (!shape->hasSlot())
                return disable("missing slot");

            prop = NULL;
        }

        if (!prop) {
            /* Adding a property to the object. */
            if (obj->isDelegate())
                return disable("delegate");
            if (!obj->isExtensible())
                return disable("not extensible");

            if (clasp->addProperty != PropertyStub)
                return disable("add property hook");
            if (clasp->ops.defineProperty)
                return disable("ops define property hook");

            uint32 index;
            if (js_IdIsIndex(id, &index))
                return disable("index");

            uint32 initialShape = obj->shape();

            if (!obj->ensureClassReservedSlots(cx))
                return error();

            uint32 slots = obj->numSlots();
            uintN flags = 0;
            PropertyOp getter = clasp->getProperty;

            if (pic.kind == ic::PICInfo::SETMETHOD) {
                if (!obj->canHaveMethodBarrier())
                    return disable("can't have method barrier");

                JSObject *funobj = &f.regs.sp[-1].toObject();
                if (funobj != GET_FUNCTION_PRIVATE(cx, funobj))
                    return disable("mismatched function");

                flags |= Shape::METHOD;
                getter = CastAsPropertyOp(funobj);
            }

            /*
             * Define the property but do not set it yet. For setmethod,
             * populate the slot to satisfy the method invariant (in case we
             * hit an early return below).
             */
            id = js_CheckForStringIndex(id);
            const Shape *shape =
                obj->putProperty(cx, id, getter, clasp->setProperty,
                                 SHAPE_INVALID_SLOT, JSPROP_ENUMERATE, flags, 0);
            if (!shape)
                return error();
            if (flags & Shape::METHOD)
                obj->nativeSetSlot(shape->slot, f.regs.sp[-1]);

            /*
             * Test after calling putProperty since it can switch obj into
             * dictionary mode, specifically if the shape tree ancestor line
             * exceeds PropertyTree::MAX_HEIGHT.
             */
            if (obj->inDictionaryMode())
                return disable("dictionary");

            if (!shape->hasDefaultSetter())
                return disable("adding non-default setter");
            if (!shape->hasSlot())
                return disable("adding invalid slot");

            /*
             * Watch for cases where the object reallocated its slots when
             * adding the property, and disable the PIC.  Otherwise we will
             * keep generating identical PICs as side exits are taken on the
             * capacity checks.  Alternatively, we could avoid the disable
             * and just not generate a stub in case there are multiple shapes
             * that can flow here which don't all require reallocation.
             * Doing this would cause us to walk down this same update path
             * every time a reallocation is needed, however, which will
             * usually be a slowdown even if there *are* other shapes that
             * don't realloc.
             */
            if (obj->numSlots() != slots)
                return disable("insufficient slot capacity");

            if (pic.typeMonitored) {
                RecompilationMonitor monitor(cx);
                if (!cx->addTypePropertyId(obj->getType(), shape->id, pic.rhsTypes))
                    return error();
                if (monitor.recompiled())
                    return Lookup_Uncacheable;
            }

            return generateStub(initialShape, shape, true);
        }

        const Shape *shape = (const Shape *) prop;
        if (pic.kind == ic::PICInfo::SETMETHOD && !shape->isMethod())
            return disable("set method on non-method shape");
        if (!shape->writable())
            return disable("readonly");

        if (shape->hasDefaultSetter()) {
            if (!shape->hasSlot())
                return disable("invalid slot");
            if (pic.typeMonitored) {
                RecompilationMonitor monitor(cx);
                if (!cx->addTypePropertyId(obj->getType(), shape->id, pic.rhsTypes))
                    return error();
                if (monitor.recompiled())
                    return Lookup_Uncacheable;
            }
        } else {
            if (shape->hasSetterValue())
                return disable("scripted setter");
            if (shape->setterOp() != SetCallArg &&
                shape->setterOp() != SetCallVar) {
                return disable("setter");
            }
            if (pic.typeMonitored) {
                RecompilationMonitor monitor(cx);
                JSScript *script = obj->getCallObjCalleeFunction()->script();
                uint16 slot = uint16(shape->shortid);
                if (!script->ensureVarTypes(cx))
                    return error();
                if (shape->setterOp() == SetCallArg) {
                    if (!script->typeSetArgument(cx, slot, pic.rhsTypes))
                        return error();
                } else {
                    if (!script->typeSetLocal(cx, slot, pic.rhsTypes))
                        return error();
                }
                if (monitor.recompiled())
                    return Lookup_Uncacheable;
            }
        }

        JS_ASSERT(obj == holder);
        if (!pic.inlinePathPatched &&
            !obj->brandedOrHasMethodBarrier() &&
            shape->hasDefaultSetter() &&
            !obj->isDenseArray()) {
            return patchInline(shape);
        }

        return generateStub(obj->shape(), shape, false);
    }
};

static bool
IsCacheableProtoChain(JSObject *obj, JSObject *holder)
{
    while (obj != holder) {
        JSObject *proto = obj->getProto();
        if (!proto->isNative())
            return false;
        obj = proto;
    }
    return true;
}

template <typename IC>
struct GetPropertyHelper {
    // These fields are set in the constructor and describe a property lookup.
    JSContext   *cx;
    JSObject    *obj;
    JSAtom      *atom;
    IC          &ic;
    VMFrame     &f;

    // These fields are set by |bind| and |lookup|. After a call to either
    // function, these are set exactly as they are in JSOP_GETPROP or JSOP_NAME.
    JSObject    *aobj;
    JSObject    *holder;
    JSProperty  *prop;
 
    // This field is set by |bind| and |lookup| only if they returned
    // Lookup_Cacheable, otherwise it is NULL.
    const Shape *shape;

    GetPropertyHelper(JSContext *cx, JSObject *obj, JSAtom *atom, IC &ic, VMFrame &f)
      : cx(cx), obj(obj), atom(atom), ic(ic), f(f), holder(NULL), prop(NULL), shape(NULL)
    { }

  public:
    LookupStatus bind() {
        RecompilationMonitor monitor(cx);
        if (!js_FindProperty(cx, ATOM_TO_JSID(atom), &obj, &holder, &prop))
            return ic.error(cx);
        if (monitor.recompiled())
            return Lookup_Uncacheable;
        if (!prop)
            return ic.disable(cx, "lookup failed");
        if (!obj->isNative())
            return ic.disable(cx, "non-native");
        if (!IsCacheableProtoChain(obj, holder))
            return ic.disable(cx, "non-native holder");
        shape = (const Shape *)prop;
        return Lookup_Cacheable;
    }

    LookupStatus lookup() {
        JSObject *aobj = js_GetProtoIfDenseArray(obj);
        if (!aobj->isNative())
            return ic.disable(cx, "non-native");

        RecompilationMonitor monitor(cx);
        if (!aobj->lookupProperty(cx, ATOM_TO_JSID(atom), &holder, &prop))
            return ic.error(cx);
        if (monitor.recompiled())
            return Lookup_Uncacheable;

        if (!prop)
            return ic.disable(cx, "lookup failed");
        if (!IsCacheableProtoChain(obj, holder))
            return ic.disable(cx, "non-native holder");
        shape = (const Shape *)prop;
        return Lookup_Cacheable;
    }

    LookupStatus testForGet() {
        if (!shape->hasDefaultGetter()) {
            if (!shape->isMethod())
                return ic.disable(cx, "getter");
            if (!ic.isCallOp())
                return ic.disable(cx, "method valued shape");
        } else if (!shape->hasSlot()) {
            return ic.disable(cx, "no slot");
        }

        return Lookup_Cacheable;
    }

    LookupStatus lookupAndTest() {
        LookupStatus status = lookup();
        if (status != Lookup_Cacheable)
            return status;
        return testForGet();
    }
};

class GetPropCompiler : public PICStubCompiler
{
    JSObject    *obj;
    JSAtom      *atom;
    int         lastStubSecondShapeGuard;

  public:
    GetPropCompiler(VMFrame &f, JSScript *script, JSObject *obj, ic::PICInfo &pic, JSAtom *atom,
                    VoidStubPIC stub)
      : PICStubCompiler(pic.kind == ic::PICInfo::CALL ? "callprop" : "getprop", f, script, pic,
                        JS_FUNC_TO_DATA_PTR(void *, stub)),
        obj(obj),
        atom(atom),
        lastStubSecondShapeGuard(pic.secondShapeGuard)
    { }

    int getLastStubSecondShapeGuard() const {
        return lastStubSecondShapeGuard ? POST_INST_OFFSET(lastStubSecondShapeGuard) : 0;
    }

    static void reset(Repatcher &repatcher, ic::PICInfo &pic)
    {
        GetPropLabels &labels = pic.getPropLabels();
        repatcher.repatchLEAToLoadPtr(labels.getDslotsLoad(pic.fastPathRejoin));
        repatcher.repatch(labels.getInlineShapeData(pic.getFastShapeGuard()),
                          int32(INVALID_SHAPE));
        repatcher.relink(labels.getInlineShapeJump(pic.getFastShapeGuard()), pic.slowPathStart);

        if (pic.hasTypeCheck()) {
            /* TODO: combine pic.u.get into ICLabels? */
            repatcher.relink(labels.getInlineTypeJump(pic.fastPathStart), pic.getSlowTypeCheck());
        }

        VoidStubPIC stub;
        switch (pic.kind) {
          case ic::PICInfo::GET:
            stub = ic::GetProp;
            break;
          case ic::PICInfo::CALL:
            stub = ic::CallProp;
            break;
          default:
            JS_NOT_REACHED("invalid pic kind for GetPropCompiler::reset");
            return;
        }

        FunctionPtr target(JS_FUNC_TO_DATA_PTR(void *, stub));
        repatcher.relink(pic.slowPathCall, target);
    }

    LookupStatus generateArgsLengthStub()
    {
        Assembler masm;

        Jump notArgs = masm.testObjClass(Assembler::NotEqual, pic.objReg, obj->getClass());

        masm.load32(Address(pic.objReg, JSObject::getArgumentsLengthOffset()), pic.objReg);
        masm.move(pic.objReg, pic.shapeReg);
        Jump overridden = masm.branchTest32(Assembler::NonZero, pic.shapeReg,
                                            Imm32(JSObject::ARGS_LENGTH_OVERRIDDEN_BIT));
        masm.rshift32(Imm32(JSObject::ARGS_PACKED_BITS_COUNT), pic.objReg);
        
        masm.move(ImmType(JSVAL_TYPE_INT32), pic.shapeReg);
        Jump done = masm.jump();

        PICLinker buffer(masm, pic);
        if (!buffer.init(cx))
            return error();

        if (!buffer.verifyRange(pic.lastCodeBlock(f.jit())) ||
            !buffer.verifyRange(f.jit())) {
            return disable("code memory is out of range");
        }

        buffer.link(notArgs, pic.slowPathStart);
        buffer.link(overridden, pic.slowPathStart);
        buffer.link(done, pic.fastPathRejoin);

        CodeLocationLabel start = buffer.finalize();
        JaegerSpew(JSpew_PICs, "generate args length stub at %p\n",
                   start.executableAddress());

        patchPreviousToHere(start);

        disable("args length done");

        return Lookup_Cacheable;
    }

    LookupStatus generateArrayLengthStub()
    {
        Assembler masm;

        masm.loadObjClass(pic.objReg, pic.shapeReg);
        Jump isDense = masm.testClass(Assembler::Equal, pic.shapeReg, &js_ArrayClass);
        Jump notArray = masm.testClass(Assembler::NotEqual, pic.shapeReg, &js_SlowArrayClass);

        isDense.linkTo(masm.label(), &masm);
        masm.load32(Address(pic.objReg, offsetof(JSObject, privateData)), pic.objReg);
        Jump oob = masm.branch32(Assembler::Above, pic.objReg, Imm32(JSVAL_INT_MAX));
        masm.move(ImmType(JSVAL_TYPE_INT32), pic.shapeReg);
        Jump done = masm.jump();

        PICLinker buffer(masm, pic);
        if (!buffer.init(cx))
            return error();

        if (!buffer.verifyRange(pic.lastCodeBlock(f.jit())) ||
            !buffer.verifyRange(f.jit())) {
            return disable("code memory is out of range");
        }

        buffer.link(notArray, pic.slowPathStart);
        buffer.link(oob, pic.slowPathStart);
        buffer.link(done, pic.fastPathRejoin);

        CodeLocationLabel start = buffer.finalize();
        JaegerSpew(JSpew_PICs, "generate array length stub at %p\n",
                   start.executableAddress());

        patchPreviousToHere(start);

        disable("array length done");

        return Lookup_Cacheable;
    }

    LookupStatus generateStringObjLengthStub()
    {
        Assembler masm;

        Jump notStringObj = masm.testObjClass(Assembler::NotEqual, pic.objReg, obj->getClass());


        masm.loadPayload(Address(pic.objReg, JSObject::getPrimitiveThisOffset()), pic.objReg);
        masm.loadPtr(Address(pic.objReg, JSString::offsetOfLengthAndFlags()), pic.objReg);
        masm.urshift32(Imm32(JSString::LENGTH_SHIFT), pic.objReg);
        masm.move(ImmType(JSVAL_TYPE_INT32), pic.shapeReg);
        Jump done = masm.jump();

        PICLinker buffer(masm, pic);
        if (!buffer.init(cx))
            return error();

        if (!buffer.verifyRange(pic.lastCodeBlock(f.jit())) ||
            !buffer.verifyRange(f.jit())) {
            return disable("code memory is out of range");
        }

        buffer.link(notStringObj, pic.slowPathStart);
        buffer.link(done, pic.fastPathRejoin);

        CodeLocationLabel start = buffer.finalize();
        JaegerSpew(JSpew_PICs, "generate string object length stub at %p\n",
                   start.executableAddress());

        patchPreviousToHere(start);

        disable("string object length done");

        return Lookup_Cacheable;
    }

    LookupStatus generateStringCallStub()
    {
        JS_ASSERT(pic.hasTypeCheck());
        JS_ASSERT(pic.kind == ic::PICInfo::CALL);

        if (!f.fp()->script()->compileAndGo)
            return disable("String.prototype without compile-and-go");

        GetPropertyHelper<GetPropCompiler> getprop(cx, obj, atom, *this, f);
        LookupStatus status = getprop.lookupAndTest();
        if (status != Lookup_Cacheable)
            return status;
        if (getprop.obj != getprop.holder)
            return disable("proto walk on String.prototype");

        Assembler masm;

        /* Only strings are allowed. */
        Jump notString = masm.branchPtr(Assembler::NotEqual, pic.typeReg(),
                                        ImmType(JSVAL_TYPE_STRING));

        /*
         * Sink pic.objReg, since we're about to lose it.
         *
         * Note: This is really hacky, and relies on f.regs.sp being set
         * correctly in ic::CallProp. Should we just move the store higher
         * up in the fast path, or put this offset in PICInfo?
         */
        uint32 thisvOffset = uint32(f.regs.sp - f.fp()->slots()) - 1;
        Address thisv(JSFrameReg, sizeof(StackFrame) + thisvOffset * sizeof(Value));
        masm.storeValueFromComponents(ImmType(JSVAL_TYPE_STRING),
                                      pic.objReg, thisv);

        /*
         * Clobber objReg with String.prototype and do some PIC stuff. Well,
         * really this is now a MIC, except it won't ever be patched, so we
         * just disable the PIC at the end. :FIXME:? String.prototype probably
         * does not get random shape changes.
         */
        masm.move(ImmPtr(obj), pic.objReg);
        masm.loadShape(pic.objReg, pic.shapeReg);
        Jump shapeMismatch = masm.branch32(Assembler::NotEqual, pic.shapeReg,
                                           Imm32(obj->shape()));
        masm.loadObjProp(obj, pic.objReg, getprop.shape, pic.shapeReg, pic.objReg);

        Jump done = masm.jump();

        PICLinker buffer(masm, pic);
        if (!buffer.init(cx))
            return error();

        if (!buffer.verifyRange(pic.lastCodeBlock(f.jit())) ||
            !buffer.verifyRange(f.jit())) {
            return disable("code memory is out of range");
        }

        buffer.link(notString, pic.getSlowTypeCheck());
        buffer.link(shapeMismatch, pic.slowPathStart);
        buffer.link(done, pic.fastPathRejoin);

        CodeLocationLabel cs = buffer.finalize();
        JaegerSpew(JSpew_PICs, "generate string call stub at %p\n",
                   cs.executableAddress());

        /* Patch the type check to jump here. */
        if (pic.hasTypeCheck()) {
            Repatcher repatcher(f.jit());
            repatcher.relink(pic.getPropLabels().getInlineTypeJump(pic.fastPathStart), cs);
        }

        /* Disable the PIC so we don't keep generating stubs on the above shape mismatch. */
        disable("generated string call stub");

        return Lookup_Cacheable;
    }

    LookupStatus generateStringLengthStub()
    {
        JS_ASSERT(pic.hasTypeCheck());

        Assembler masm;
        Jump notString = masm.branchPtr(Assembler::NotEqual, pic.typeReg(),
                                        ImmType(JSVAL_TYPE_STRING));
        masm.loadPtr(Address(pic.objReg, JSString::offsetOfLengthAndFlags()), pic.objReg);
        // String length is guaranteed to be no more than 2**28, so the 32-bit operation is OK.
        masm.urshift32(Imm32(JSString::LENGTH_SHIFT), pic.objReg);
        masm.move(ImmType(JSVAL_TYPE_INT32), pic.shapeReg);
        Jump done = masm.jump();

        PICLinker buffer(masm, pic);
        if (!buffer.init(cx))
            return error();

        if (!buffer.verifyRange(pic.lastCodeBlock(f.jit())) ||
            !buffer.verifyRange(f.jit())) {
            return disable("code memory is out of range");
        }

        buffer.link(notString, pic.getSlowTypeCheck());
        buffer.link(done, pic.fastPathRejoin);

        CodeLocationLabel start = buffer.finalize();
        JaegerSpew(JSpew_PICs, "generate string length stub at %p\n",
                   start.executableAddress());

        if (pic.hasTypeCheck()) {
            Repatcher repatcher(f.jit());
            repatcher.relink(pic.getPropLabels().getInlineTypeJump(pic.fastPathStart), start);
        }

        disable("generated string length stub");

        return Lookup_Cacheable;
    }

    LookupStatus patchInline(JSObject *holder, const Shape *shape)
    {
        spew("patch", "inline");
        Repatcher repatcher(f.jit());
        GetPropLabels &labels = pic.getPropLabels();

        int32 offset;
        if (holder->isFixedSlot(shape->slot)) {
            CodeLocationInstruction istr = labels.getDslotsLoad(pic.fastPathRejoin);
            repatcher.repatchLoadPtrToLEA(istr);

            // 
            // We've patched | mov dslots, [obj + DSLOTS_OFFSET]
            // To:           | lea fslots, [obj + DSLOTS_OFFSET]
            //
            // Because the offset is wrong, it's necessary to correct it
            // below.
            //
            int32 diff = int32(JSObject::getFixedSlotOffset(0)) -
                         int32(JSObject::offsetOfSlots());
            JS_ASSERT(diff != 0);
            offset  = (int32(shape->slot) * sizeof(Value)) + diff;
        } else {
            offset = holder->dynamicSlotIndex(shape->slot) * sizeof(Value);
        }

        repatcher.repatch(labels.getInlineShapeData(pic.getFastShapeGuard()), obj->shape());
        repatcher.patchAddressOffsetForValueLoad(labels.getValueLoad(pic.fastPathRejoin), offset);

        pic.inlinePathPatched = true;

        return Lookup_Cacheable;
    }

    LookupStatus generateStub(JSObject *holder, const Shape *shape)
    {
        Vector<Jump, 8> shapeMismatches(cx);

        Assembler masm;

        Label start;
        Jump shapeGuardJump;
        Jump argsLenGuard;

        bool setStubShapeOffset = true;
        if (obj->isDenseArray()) {
            start = masm.label();
            shapeGuardJump = masm.testObjClass(Assembler::NotEqual, pic.objReg, obj->getClass());

            /* 
             * No need to assert validity of GETPROP_STUB_SHAPE_JUMP in this case:
             * the IC is disabled after a dense array hit, so no patching can occur.
             */
#ifndef JS_HAS_IC_LABELS
            setStubShapeOffset = false;
#endif
        } else {
            if (pic.shapeNeedsRemat()) {
                masm.loadShape(pic.objReg, pic.shapeReg);
                pic.shapeRegHasBaseShape = true;
            }

            start = masm.label();
            shapeGuardJump = masm.branch32FixedLength(Assembler::NotEqual, pic.shapeReg,
                                                      Imm32(obj->shape()));
        }
        Label stubShapeJumpLabel = masm.label();

        if (!shapeMismatches.append(shapeGuardJump))
            return error();

        RegisterID holderReg = pic.objReg;
        if (obj != holder) {
            // Bake in the holder identity. Careful not to clobber |objReg|, since we can't remat it.
            holderReg = pic.shapeReg;
            masm.move(ImmPtr(holder), holderReg);
            pic.shapeRegHasBaseShape = false;

            // Guard on the holder's shape.
            Jump j = masm.guardShape(holderReg, holder);
            if (!shapeMismatches.append(j))
                return error();

            pic.secondShapeGuard = masm.distanceOf(masm.label()) - masm.distanceOf(start);
        } else {
            pic.secondShapeGuard = 0;
        }

        /* Load the value out of the object. */
        masm.loadObjProp(holder, holderReg, shape, pic.shapeReg, pic.objReg);
        Jump done = masm.jump();

        PICLinker buffer(masm, pic);
        if (!buffer.init(cx))
            return error();

        if (!buffer.verifyRange(pic.lastCodeBlock(f.jit())) ||
            !buffer.verifyRange(f.jit())) {
            return disable("code memory is out of range");
        }

        // The guard exit jumps to the original slow case.
        for (Jump *pj = shapeMismatches.begin(); pj != shapeMismatches.end(); ++pj)
            buffer.link(*pj, pic.slowPathStart);

        // The final exit jumps to the store-back in the inline stub.
        buffer.link(done, pic.fastPathRejoin);
        CodeLocationLabel cs = buffer.finalize();
        JaegerSpew(JSpew_PICs, "generated %s stub at %p\n", type, cs.executableAddress());

        patchPreviousToHere(cs);

        pic.stubsGenerated++;
        pic.updateLastPath(buffer, start);

        if (setStubShapeOffset)
            pic.getPropLabels().setStubShapeJump(masm, start, stubShapeJumpLabel);

        if (pic.stubsGenerated == MAX_PIC_STUBS)
            disable("max stubs reached");
        if (obj->isDenseArray())
            disable("dense array");

        return Lookup_Cacheable;
    }

    void patchPreviousToHere(CodeLocationLabel cs)
    {
        Repatcher repatcher(pic.lastCodeBlock(f.jit()));
        CodeLocationLabel label = pic.lastPathStart();

        // Patch either the inline fast path or a generated stub. The stub
        // omits the prefix of the inline fast path that loads the shape, so
        // the offsets are different.
        int shapeGuardJumpOffset;
        if (pic.stubsGenerated)
            shapeGuardJumpOffset = pic.getPropLabels().getStubShapeJumpOffset();
        else
            shapeGuardJumpOffset = pic.shapeGuard + pic.getPropLabels().getInlineShapeJumpOffset();
        repatcher.relink(label.jumpAtOffset(shapeGuardJumpOffset), cs);
        if (int secondGuardOffset = getLastStubSecondShapeGuard())
            repatcher.relink(label.jumpAtOffset(secondGuardOffset), cs);
    }

    LookupStatus update()
    {
        JS_ASSERT(pic.hit);

        GetPropertyHelper<GetPropCompiler> getprop(cx, obj, atom, *this, f);
        LookupStatus status = getprop.lookupAndTest();
        if (status != Lookup_Cacheable)
            return status;

        if (obj == getprop.holder && !pic.inlinePathPatched)
            return patchInline(getprop.holder, getprop.shape);
        
        return generateStub(getprop.holder, getprop.shape);
    }
};

class ScopeNameCompiler : public PICStubCompiler
{
  private:
    typedef Vector<Jump, 8, ContextAllocPolicy> JumpList;

    JSObject *scopeChain;
    JSAtom *atom;
    GetPropertyHelper<ScopeNameCompiler> getprop;
    ScopeNameCompiler *thisFromCtor() { return this; }

    void patchPreviousToHere(CodeLocationLabel cs)
    {
        ScopeNameLabels &       labels = pic.scopeNameLabels();
        Repatcher               repatcher(pic.lastCodeBlock(f.jit()));
        CodeLocationLabel       start = pic.lastPathStart();
        JSC::CodeLocationJump   jump;
        
        // Patch either the inline fast path or a generated stub.
        if (pic.stubsGenerated)
            jump = labels.getStubJump(start);
        else
            jump = labels.getInlineJump(start);
        repatcher.relink(jump, cs);
    }

    LookupStatus walkScopeChain(Assembler &masm, JumpList &fails)
    {
        /* Walk the scope chain. */
        JSObject *tobj = scopeChain;

        /* For GETXPROP, we'll never enter this loop. */
        JS_ASSERT_IF(pic.kind == ic::PICInfo::XNAME, tobj && tobj == getprop.holder);
        JS_ASSERT_IF(pic.kind == ic::PICInfo::XNAME, getprop.obj == tobj);

        while (tobj && tobj != getprop.holder) {
            if (!IsCacheableNonGlobalScope(tobj))
                return disable("non-cacheable scope chain object");
            JS_ASSERT(tobj->isNative());

            if (tobj != scopeChain) {
                /* scopeChain will never be NULL, but parents can be NULL. */
                Jump j = masm.branchTestPtr(Assembler::Zero, pic.objReg, pic.objReg);
                if (!fails.append(j))
                    return error();
            }
            
            /* Guard on intervening shapes. */
            masm.loadShape(pic.objReg, pic.shapeReg);
            Jump j = masm.branch32(Assembler::NotEqual, pic.shapeReg, Imm32(tobj->shape()));
            if (!fails.append(j))
                return error();

            /* Load the next link in the scope chain. */
            Address parent(pic.objReg, offsetof(JSObject, parent));
            masm.loadPtr(parent, pic.objReg);

            tobj = tobj->getParent();
        }

        if (tobj != getprop.holder)
            return disable("scope chain walk terminated early");

        return Lookup_Cacheable;
    }

  public:
    ScopeNameCompiler(VMFrame &f, JSScript *script, JSObject *scopeChain, ic::PICInfo &pic,
                      JSAtom *atom, VoidStubPIC stub)
      : PICStubCompiler("name", f, script, pic, JS_FUNC_TO_DATA_PTR(void *, stub)),
        scopeChain(scopeChain), atom(atom),
        getprop(f.cx, NULL, atom, *thisFromCtor(), f)
    { }

    static void reset(Repatcher &repatcher, ic::PICInfo &pic)
    {
        ScopeNameLabels &labels = pic.scopeNameLabels();

        /* Link the inline path back to the slow path. */
        JSC::CodeLocationJump inlineJump = labels.getInlineJump(pic.fastPathStart);
        repatcher.relink(inlineJump, pic.slowPathStart);

        VoidStubPIC stub = (pic.kind == ic::PICInfo::NAME) ? ic::Name : ic::XName;
        FunctionPtr target(JS_FUNC_TO_DATA_PTR(void *, stub));
        repatcher.relink(pic.slowPathCall, target);
    }

    LookupStatus generateGlobalStub(JSObject *obj)
    {
        Assembler masm;
        JumpList fails(cx);
        ScopeNameLabels &labels = pic.scopeNameLabels();

        /* For GETXPROP, the object is already in objReg. */
        if (pic.kind == ic::PICInfo::NAME)
            masm.loadPtr(Address(JSFrameReg, StackFrame::offsetOfScopeChain()), pic.objReg);

        JS_ASSERT(obj == getprop.holder);
        JS_ASSERT(getprop.holder == scopeChain->getGlobal());

        LookupStatus status = walkScopeChain(masm, fails);
        if (status != Lookup_Cacheable)
            return status;

        /* If a scope chain walk was required, the final object needs a NULL test. */
        MaybeJump finalNull;
        if (pic.kind == ic::PICInfo::NAME)
            finalNull = masm.branchTestPtr(Assembler::Zero, pic.objReg, pic.objReg);
        masm.loadShape(pic.objReg, pic.shapeReg);
        Jump finalShape = masm.branch32(Assembler::NotEqual, pic.shapeReg, Imm32(getprop.holder->shape()));

        masm.loadObjProp(obj, pic.objReg, getprop.shape, pic.shapeReg, pic.objReg);
        Jump done = masm.jump();

        /* All failures flow to here, so there is a common point to patch. */
        for (Jump *pj = fails.begin(); pj != fails.end(); ++pj)
            pj->linkTo(masm.label(), &masm);
        if (finalNull.isSet())
            finalNull.get().linkTo(masm.label(), &masm);
        finalShape.linkTo(masm.label(), &masm);
        Label failLabel = masm.label();
        Jump failJump = masm.jump();

        PICLinker buffer(masm, pic);
        if (!buffer.init(cx))
            return error();

        if (!buffer.verifyRange(pic.lastCodeBlock(f.jit())) ||
            !buffer.verifyRange(f.jit())) {
            return disable("code memory is out of range");
        }

        buffer.link(failJump, pic.slowPathStart);
        buffer.link(done, pic.fastPathRejoin);
        CodeLocationLabel cs = buffer.finalize();
        JaegerSpew(JSpew_PICs, "generated %s global stub at %p\n", type, cs.executableAddress());
        spew("NAME stub", "global");

        patchPreviousToHere(cs);

        pic.stubsGenerated++;
        pic.updateLastPath(buffer, failLabel);
        labels.setStubJump(masm, failLabel, failJump);

        if (pic.stubsGenerated == MAX_PIC_STUBS)
            disable("max stubs reached");

        return Lookup_Cacheable;
    }

    enum CallObjPropKind {
        ARG,
        VAR
    };

    LookupStatus generateCallStub(JSObject *obj)
    {
        Assembler masm;
        Vector<Jump, 8, ContextAllocPolicy> fails(cx);
        ScopeNameLabels &labels = pic.scopeNameLabels();

        /* For GETXPROP, the object is already in objReg. */
        if (pic.kind == ic::PICInfo::NAME)
            masm.loadPtr(Address(JSFrameReg, StackFrame::offsetOfScopeChain()), pic.objReg);

        JS_ASSERT(obj == getprop.holder);
        JS_ASSERT(getprop.holder != scopeChain->getGlobal());

        CallObjPropKind kind;
        const Shape *shape = getprop.shape;
        if (shape->getterOp() == GetCallArg) {
            kind = ARG;
        } else if (shape->getterOp() == GetCallVar) {
            kind = VAR;
        } else {
            return disable("unhandled callobj sprop getter");
        }

        LookupStatus status = walkScopeChain(masm, fails);
        if (status != Lookup_Cacheable)
            return status;

        /* If a scope chain walk was required, the final object needs a NULL test. */
        MaybeJump finalNull;
        if (pic.kind == ic::PICInfo::NAME)
            finalNull = masm.branchTestPtr(Assembler::Zero, pic.objReg, pic.objReg);
        masm.loadShape(pic.objReg, pic.shapeReg);
        Jump finalShape = masm.branch32(Assembler::NotEqual, pic.shapeReg, Imm32(getprop.holder->shape()));

        /* Get callobj's stack frame. */
        masm.loadObjPrivate(pic.objReg, pic.shapeReg);

        JSFunction *fun = getprop.holder->getCallObjCalleeFunction();
        uint16 slot = uint16(shape->shortid);

        Jump skipOver;
        Jump escapedFrame = masm.branchTestPtr(Assembler::Zero, pic.shapeReg, pic.shapeReg);

        /* Not-escaped case. */
        {
            Address addr(pic.shapeReg, kind == ARG ? StackFrame::offsetOfFormalArg(fun, slot)
                                                   : StackFrame::offsetOfFixed(slot));
            masm.loadPayload(addr, pic.objReg);
            masm.loadTypeTag(addr, pic.shapeReg);
            skipOver = masm.jump();
        }

        escapedFrame.linkTo(masm.label(), &masm);

        {
            if (kind == VAR)
                slot += fun->nargs;

            slot += JSObject::CALL_RESERVED_SLOTS;
            Address address = masm.objPropAddress(obj, pic.objReg, slot);

            /* Safe because type is loaded first. */
            masm.loadValueAsComponents(address, pic.shapeReg, pic.objReg);
        }

        skipOver.linkTo(masm.label(), &masm);
        Jump done = masm.jump();

        // All failures flow to here, so there is a common point to patch.
        for (Jump *pj = fails.begin(); pj != fails.end(); ++pj)
            pj->linkTo(masm.label(), &masm);
        if (finalNull.isSet())
            finalNull.get().linkTo(masm.label(), &masm);
        finalShape.linkTo(masm.label(), &masm);
        Label failLabel = masm.label();
        Jump failJump = masm.jump();

        PICLinker buffer(masm, pic);
        if (!buffer.init(cx))
            return error();

        if (!buffer.verifyRange(pic.lastCodeBlock(f.jit())) ||
            !buffer.verifyRange(f.jit())) {
            return disable("code memory is out of range");
        }

        buffer.link(failJump, pic.slowPathStart);
        buffer.link(done, pic.fastPathRejoin);
        CodeLocationLabel cs = buffer.finalize();
        JaegerSpew(JSpew_PICs, "generated %s call stub at %p\n", type, cs.executableAddress());

        patchPreviousToHere(cs);

        pic.stubsGenerated++;
        pic.updateLastPath(buffer, failLabel);
        labels.setStubJump(masm, failLabel, failJump);

        if (pic.stubsGenerated == MAX_PIC_STUBS)
            disable("max stubs reached");

        return Lookup_Cacheable;
    }

    LookupStatus updateForName()
    {
        // |getprop.obj| is filled by bind()
        LookupStatus status = getprop.bind();
        if (status != Lookup_Cacheable)
            return status;

        return update(getprop.obj);
    }

    LookupStatus updateForXName()
    {
        // |obj| and |getprop.obj| are NULL, but should be the given scopeChain.
        getprop.obj = scopeChain;
        LookupStatus status = getprop.lookup();
        if (status != Lookup_Cacheable)
            return status;

        return update(getprop.obj);
    }

    LookupStatus update(JSObject *obj)
    {
        if (obj != getprop.holder)
            return disable("property is on proto of a scope object");

        if (obj->getClass() == &js_CallClass)
            return generateCallStub(obj);

        LookupStatus status = getprop.testForGet();
        if (status != Lookup_Cacheable)
            return status;

        if (!obj->getParent())
            return generateGlobalStub(obj);

        return disable("scope object not handled yet");
    }

    bool retrieve(Value *vp)
    {
        JSObject *obj = getprop.obj;
        JSObject *holder = getprop.holder;
        const JSProperty *prop = getprop.prop;

        if (!prop) {
            /* Kludge to allow (typeof foo == "undefined") tests. */
            disable("property not found");
            if (pic.kind == ic::PICInfo::NAME) {
<<<<<<< HEAD
                JSOp op2 = js_GetOpcode(cx, f.script(), f.pc() + JSOP_NAME_LENGTH);
=======
                JSOp op2 = js_GetOpcode(cx, script, cx->regs().pc + JSOP_NAME_LENGTH);
>>>>>>> 7b161a68
                if (op2 == JSOP_TYPEOF) {
                    vp->setUndefined();
                    return true;
                }
            }
            ReportAtomNotDefined(cx, atom);
            return false;
        }

        // If the property was found, but we decided not to cache it, then
        // take a slow path and do a full property fetch.
        if (!getprop.shape)
            return obj->getProperty(cx, ATOM_TO_JSID(atom), vp);

        const Shape *shape = getprop.shape;
        JSObject *normalized = obj;
        if (obj->getClass() == &js_WithClass && !shape->hasDefaultGetter())
            normalized = js_UnwrapWithObject(cx, obj);
        NATIVE_GET(cx, normalized, holder, shape, JSGET_METHOD_BARRIER, vp, return false);

        return true;
    }

    bool updateTypes()
    {
        if (!cx->typeInferenceEnabled())
            return true;

        types::AutoEnterTypeInference enter(cx);
        const Shape *shape = getprop.shape;

        /* Get the type set to use. We can stop early if we know the IC has been disabled. */
        types::TypeSet *types = NULL;

        if (getprop.obj->getClass() == &js_CallClass) {
            JS_ASSERT(shape->getterOp() == GetCallArg || shape->getterOp() == GetCallVar);
            JSScript *newscript = getprop.obj->getCallObjCalleeFunction()->script();
            uint16 slot = uint16(getprop.shape->shortid);
            if (!newscript->ensureVarTypes(cx))
                return false;
            if (shape->getterOp() == GetCallArg)
                types = newscript->argTypes(slot);
            else if (shape->getterOp() == GetCallVar)
                types = newscript->localTypes(slot);
        } else {
            JS_ASSERT(!getprop.obj->getParent());
            if (getprop.obj->getType()->unknownProperties()) {
                f.script()->typeMonitorResult(cx, f.pc(), types::TYPE_UNKNOWN);
                return true;
            }
            types = getprop.obj->getType()->getProperty(cx, shape->id, false);
            if (!types)
                return false;
        }

        types->pushAllTypes(cx, f.script(), f.pc());
        return true;
    }
};
 
class BindNameCompiler : public PICStubCompiler
{
    JSObject *scopeChain;
    JSAtom *atom;

  public:
    BindNameCompiler(VMFrame &f, JSScript *script, JSObject *scopeChain, ic::PICInfo &pic,
                      JSAtom *atom, VoidStubPIC stub)
      : PICStubCompiler("bind", f, script, pic, JS_FUNC_TO_DATA_PTR(void *, stub)),
        scopeChain(scopeChain), atom(atom)
    { }

    static void reset(Repatcher &repatcher, ic::PICInfo &pic)
    {
        BindNameLabels &labels = pic.bindNameLabels();

        /* Link the inline jump back to the slow path. */
        JSC::CodeLocationJump inlineJump = labels.getInlineJump(pic.getFastShapeGuard());
        repatcher.relink(inlineJump, pic.slowPathStart);

        /* Link the slow path to call the IC entry point. */
        FunctionPtr target(JS_FUNC_TO_DATA_PTR(void *, ic::BindName));
        repatcher.relink(pic.slowPathCall, target);
    }

    void patchPreviousToHere(CodeLocationLabel cs)
    {
        BindNameLabels &labels = pic.bindNameLabels();
        Repatcher repatcher(pic.lastCodeBlock(f.jit()));
        JSC::CodeLocationJump jump;
        
        /* Patch either the inline fast path or a generated stub. */
        if (pic.stubsGenerated)
            jump = labels.getStubJump(pic.lastPathStart());
        else
            jump = labels.getInlineJump(pic.getFastShapeGuard());
        repatcher.relink(jump, cs);
    }

    LookupStatus generateStub(JSObject *obj)
    {
        Assembler masm;
        js::Vector<Jump, 8, ContextAllocPolicy> fails(cx);

        BindNameLabels &labels = pic.bindNameLabels();

        /* Guard on the shape of the scope chain. */
        masm.loadPtr(Address(JSFrameReg, StackFrame::offsetOfScopeChain()), pic.objReg);
        masm.loadShape(pic.objReg, pic.shapeReg);
        Jump firstShape = masm.branch32(Assembler::NotEqual, pic.shapeReg,
                                        Imm32(scopeChain->shape()));

        /* Walk up the scope chain. */
        JSObject *tobj = scopeChain;
        Address parent(pic.objReg, offsetof(JSObject, parent));
        while (tobj && tobj != obj) {
            if (!IsCacheableNonGlobalScope(tobj))
                return disable("non-cacheable obj in scope chain");
            masm.loadPtr(parent, pic.objReg);
            Jump nullTest = masm.branchTestPtr(Assembler::Zero, pic.objReg, pic.objReg);
            if (!fails.append(nullTest))
                return error();
            masm.loadShape(pic.objReg, pic.shapeReg);
            Jump shapeTest = masm.branch32(Assembler::NotEqual, pic.shapeReg,
                                           Imm32(tobj->shape()));
            if (!fails.append(shapeTest))
                return error();
            tobj = tobj->getParent();
        }
        if (tobj != obj)
            return disable("indirect hit");

        Jump done = masm.jump();

        // All failures flow to here, so there is a common point to patch.
        for (Jump *pj = fails.begin(); pj != fails.end(); ++pj)
            pj->linkTo(masm.label(), &masm);
        firstShape.linkTo(masm.label(), &masm);
        Label failLabel = masm.label();
        Jump failJump = masm.jump();

        PICLinker buffer(masm, pic);
        if (!buffer.init(cx))
            return error();

        if (!buffer.verifyRange(pic.lastCodeBlock(f.jit())) ||
            !buffer.verifyRange(f.jit())) {
            return disable("code memory is out of range");
        }

        buffer.link(failJump, pic.slowPathStart);
        buffer.link(done, pic.fastPathRejoin);
        CodeLocationLabel cs = buffer.finalize();
        JaegerSpew(JSpew_PICs, "generated %s stub at %p\n", type, cs.executableAddress());

        patchPreviousToHere(cs);

        pic.stubsGenerated++;
        pic.updateLastPath(buffer, failLabel);
        labels.setStubJump(masm, failLabel, failJump);

        if (pic.stubsGenerated == MAX_PIC_STUBS)
            disable("max stubs reached");

        return Lookup_Cacheable;
    }

    JSObject *update()
    {
        JS_ASSERT(scopeChain->getParent());

        JSObject *obj = js_FindIdentifierBase(cx, scopeChain, ATOM_TO_JSID(atom));
        if (!obj)
            return obj;

        if (!pic.hit) {
            spew("first hit", "nop");
            pic.hit = true;
            return obj;
        }

        LookupStatus status = generateStub(obj);
        if (status == Lookup_Error)
            return NULL;

        return obj;
    }
};

static void JS_FASTCALL
DisabledGetPropIC(VMFrame &f, ic::PICInfo *pic)
{
    stubs::GetProp(f);
}

static void JS_FASTCALL
DisabledGetPropICNoCache(VMFrame &f, ic::PICInfo *pic)
{
    stubs::GetPropNoCache(f, pic->atom);
}

void JS_FASTCALL
ic::GetProp(VMFrame &f, ic::PICInfo *pic)
{
    JSScript *script = f.fp()->script();

    JSAtom *atom = pic->atom;
    if (atom == f.cx->runtime->atomState.lengthAtom) {
        if (f.regs.sp[-1].isString()) {
            GetPropCompiler cc(f, script, NULL, *pic, NULL, DisabledGetPropIC);
            LookupStatus status = cc.generateStringLengthStub();
            if (status == Lookup_Error)
                THROW();
            JSString *str = f.regs.sp[-1].toString();
            f.regs.sp[-1].setInt32(str->length());
            return;
        } else if (!f.regs.sp[-1].isPrimitive()) {
            JSObject *obj = &f.regs.sp[-1].toObject();
            if (obj->isArray() || (obj->isArguments() && !obj->isArgsLengthOverridden()) ||
                obj->isString()) {
                GetPropCompiler cc(f, script, obj, *pic, NULL, DisabledGetPropIC);
                if (obj->isArray()) {
                    LookupStatus status = cc.generateArrayLengthStub();
                    if (status == Lookup_Error)
                        THROW();
                    f.regs.sp[-1].setNumber(obj->getArrayLength());
                } else if (obj->isArguments()) {
                    LookupStatus status = cc.generateArgsLengthStub();
                    if (status == Lookup_Error)
                        THROW();
                    f.regs.sp[-1].setInt32(int32_t(obj->getArgsInitialLength()));
                } else if (obj->isString()) {
                    LookupStatus status = cc.generateStringObjLengthStub();
                    if (status == Lookup_Error)
                        THROW();
                    JSString *str = obj->getPrimitiveThis().toString();
                    f.regs.sp[-1].setInt32(str->length());
                }
                return;
            }
        }
        atom = f.cx->runtime->atomState.lengthAtom;
    }

    bool usePropCache = pic->usePropCache;

    /*
     * ValueToObject can trigger recompilations if it lazily initializes any
     * of the primitive classes (Boolean, Number, String). :XXX: if these
     * classes are made eager then this monitoring is not necessary.
     */
    RecompilationMonitor monitor(f.cx);

    JSObject *obj = ValueToObject(f.cx, &f.regs.sp[-1]);
    if (!obj)
        THROW();

    if (!monitor.recompiled() && pic->shouldUpdate(f.cx)) {
        VoidStubPIC stub = pic->usePropCache
                           ? DisabledGetPropIC
                           : DisabledGetPropICNoCache;
        GetPropCompiler cc(f, script, obj, *pic, atom, stub);
        if (!cc.update()) {
            cc.disable("error");
            THROW();
        }
    }

    Value v;
    if (!obj->getProperty(f.cx, ATOM_TO_JSID(atom), &v))
        THROW();

    /*
     * Ignore undefined reads for the 'prototype' property in constructors,
     * which will be at the start of the script and are never holes due to fun_resolve.
     * Any undefined value was explicitly stored here, and is known by inference.
     * :FIXME: looking under the usePropCache abstraction, which is only unset for
     * reads of the prototype.
     */
    if (v.isUndefined() && usePropCache && !f.script()->typeMonitorUndefined(f.cx, f.pc()))
        THROW();

    f.regs.sp[-1] = v;
}

void JS_FASTCALL
ic::GetPropNoCache(VMFrame &f, ic::PICInfo *pic)
{
    /*
     * The PIC stores whether to use the property cache or not. We use two different
     * stub calls so we can distinguish uncached calls made to construct this from
     * any cached calls at the first opcode in a script.
     */
    GetProp(f, pic);
}

template <JSBool strict>
static void JS_FASTCALL
DisabledSetPropIC(VMFrame &f, ic::PICInfo *pic)
{
    stubs::SetName<strict>(f, pic->atom);
}

template <JSBool strict>
static void JS_FASTCALL
DisabledSetPropICNoCache(VMFrame &f, ic::PICInfo *pic)
{
    stubs::SetPropNoCache<strict>(f, pic->atom);
}

void JS_FASTCALL
ic::SetProp(VMFrame &f, ic::PICInfo *pic)
{
    JSScript *script = f.fp()->script();
    JS_ASSERT(pic->isSet());

    VoidStubPIC stub = pic->usePropCache
                       ? STRICT_VARIANT(DisabledSetPropIC)
                       : STRICT_VARIANT(DisabledSetPropICNoCache);

    // Save this in case the compiler triggers a recompilation of this script.
    JSAtom *atom = pic->atom;
    VoidStubAtom nstub = pic->usePropCache
                         ? STRICT_VARIANT(stubs::SetName)
                         : STRICT_VARIANT(stubs::SetPropNoCache);

    RecompilationMonitor monitor(f.cx);

    JSObject *obj = ValueToObject(f.cx, &f.regs.sp[-2]);
    if (!obj)
        THROW();

    // Note, we can't use SetName for PROPINC PICs because the property
    // cache can't handle a GET and SET from the same scripted PC.
    if (!monitor.recompiled() && pic->shouldUpdate(f.cx)) {
        SetPropCompiler cc(f, script, obj, *pic, atom, stub);
        LookupStatus status = cc.update();
        if (status == Lookup_Error)
            THROW();
    }

    Value rval = f.regs.sp[-1];
    nstub(f, atom);
}

static void JS_FASTCALL
DisabledCallPropIC(VMFrame &f, ic::PICInfo *pic)
{
    stubs::CallProp(f, pic->atom);
}

void JS_FASTCALL
ic::CallProp(VMFrame &f, ic::PICInfo *pic)
{
    JSContext *cx = f.cx;
    FrameRegs &regs = f.regs;

    JSScript *script = f.fp()->script();
    RecompilationMonitor monitor(cx);

    Value lval;
    lval = regs.sp[-1];

    // Do this first in case js_GetClassPrototype triggers a recompilation.
    jsid id = ATOM_TO_JSID(pic->atom);

    Value objv;
    if (lval.isObject()) {
        objv = lval;
    } else {
        JSProtoKey protoKey;
        if (lval.isString()) {
            protoKey = JSProto_String;
        } else if (lval.isNumber()) {
            protoKey = JSProto_Number;
        } else if (lval.isBoolean()) {
            protoKey = JSProto_Boolean;
        } else {
            JS_ASSERT(lval.isNull() || lval.isUndefined());
            js_ReportIsNullOrUndefined(cx, -1, lval, NULL);
            THROW();
        }
        JSObject *pobj;
        if (!js_GetClassPrototype(cx, NULL, protoKey, &pobj))
            THROW();
        objv.setObject(*pobj);
    }

    JSObject *aobj = js_GetProtoIfDenseArray(&objv.toObject());
    Value rval;

    PropertyCacheEntry *entry;
    JSObject *obj2;
    JSAtom *atom;
    JS_PROPERTY_CACHE(cx).test(cx, f.pc(), aobj, obj2, entry, atom);
    if (!atom) {
        if (entry->vword.isFunObj()) {
            rval.setObject(entry->vword.toFunObj());
        } else if (entry->vword.isSlot()) {
            uint32 slot = entry->vword.toSlot();
            rval = obj2->nativeGetSlot(slot);
        } else {
            JS_ASSERT(entry->vword.isShape());
            const Shape *shape = entry->vword.toShape();
            NATIVE_GET(cx, &objv.toObject(), obj2, shape, JSGET_NO_METHOD_BARRIER, &rval,
                       THROW());
        }
        regs.sp++;
        regs.sp[-2] = rval;
        regs.sp[-1] = lval;
    } else {
        /*
         * Cache miss: use the immediate atom that was loaded for us under
         * PropertyCache::test.
         */
        regs.sp++;
        regs.sp[-1].setNull();
        if (lval.isObject()) {
            if (!js_GetMethod(cx, &objv.toObject(), id,
                              JS_LIKELY(!objv.toObject().getOps()->getProperty)
                              ? JSGET_CACHE_RESULT | JSGET_NO_METHOD_BARRIER
                              : JSGET_NO_METHOD_BARRIER,
                              &rval)) {
                THROW();
            }
            regs.sp[-1] = objv;
            regs.sp[-2] = rval;
        } else {
            JS_ASSERT(!objv.toObject().getOps()->getProperty);
            if (!js_GetPropertyHelper(cx, &objv.toObject(), id,
                                      JSGET_CACHE_RESULT | JSGET_NO_METHOD_BARRIER,
                                      &rval)) {
                THROW();
            }
            regs.sp[-1] = lval;
            regs.sp[-2] = rval;
        }
    }

#if JS_HAS_NO_SUCH_METHOD
    if (JS_UNLIKELY(rval.isUndefined()) && regs.sp[-1].isObject()) {
        regs.sp[-2].setString(JSID_TO_STRING(id));
        if (!js_OnUnknownMethod(cx, regs.sp - 2))
            THROW();
    }
#endif

    if (regs.sp[-2].isUndefined() && !f.script()->typeMonitorUndefined(cx, f.pc()))
        THROW();

    if (monitor.recompiled())
        return;

    GetPropCompiler cc(f, script, &objv.toObject(), *pic, pic->atom, DisabledCallPropIC);
    if (lval.isObject()) {
        if (pic->shouldUpdate(cx)) {
            LookupStatus status = cc.update();
            if (status == Lookup_Error)
                THROW();
        }
    } else if (lval.isString()) {
        LookupStatus status = cc.generateStringCallStub();
        if (status == Lookup_Error)
            THROW();
    } else {
        cc.disable("non-string primitive");
    }
<<<<<<< HEAD
=======

#if JS_HAS_NO_SUCH_METHOD
    if (JS_UNLIKELY(rval.isPrimitive()) && regs.sp[-1].isObject()) {
        regs.sp[-2].setString(pic->atom);
        if (!js_OnUnknownMethod(cx, regs.sp - 2))
            THROW();
    }
#endif
>>>>>>> 7b161a68
}

static void JS_FASTCALL
DisabledNameIC(VMFrame &f, ic::PICInfo *pic)
{
    stubs::Name(f);
}

static void JS_FASTCALL
DisabledXNameIC(VMFrame &f, ic::PICInfo *pic)
{
    stubs::GetProp(f);
}

void JS_FASTCALL
ic::XName(VMFrame &f, ic::PICInfo *pic)
{
    JSScript *script = f.fp()->script();

    /* GETXPROP is guaranteed to have an object. */
    JSObject *obj = &f.regs.sp[-1].toObject();

    ScopeNameCompiler cc(f, script, obj, *pic, pic->atom, DisabledXNameIC);

    LookupStatus status = cc.updateForXName();
    if (status == Lookup_Error)
        THROW();

    Value rval;
    if (!cc.retrieve(&rval))
        THROW();
    f.regs.sp[-1] = rval;

    if (rval.isUndefined() && !f.script()->typeMonitorUndefined(f.cx, f.pc()))
        THROW();
}

void JS_FASTCALL
ic::Name(VMFrame &f, ic::PICInfo *pic)
{
    JSScript *script = f.fp()->script();

    ScopeNameCompiler cc(f, script, &f.fp()->scopeChain(), *pic, pic->atom, DisabledNameIC);

    LookupStatus status = cc.updateForName();
    if (status == Lookup_Error)
        THROW();

    Value rval;
    if (!cc.retrieve(&rval))
        THROW();
    f.regs.sp[0] = rval;

    if (status == Lookup_Cacheable && !cc.updateTypes())
        THROW();
    if (!f.script()->typeMonitorResult(f.cx, f.pc(), rval))
        THROW();
}

static void JS_FASTCALL
DisabledBindNameIC(VMFrame &f, ic::PICInfo *pic)
{
    stubs::BindName(f);
}

static void JS_FASTCALL
DisabledBindNameICNoCache(VMFrame &f, ic::PICInfo *pic)
{
    stubs::BindNameNoCache(f, pic->atom);
}

void JS_FASTCALL
ic::BindName(VMFrame &f, ic::PICInfo *pic)
{
    JSScript *script = f.fp()->script();

    VoidStubPIC stub = pic->usePropCache
                       ? DisabledBindNameIC
                       : DisabledBindNameICNoCache;
    BindNameCompiler cc(f, script, &f.fp()->scopeChain(), *pic, pic->atom, stub);

    JSObject *obj = cc.update();
    if (!obj) {
        cc.disable("error");
        THROW();
    }

    f.regs.sp[0].setObject(*obj);
}

bool
BaseIC::isCallOp()
{
    return !!(js_CodeSpec[op].format & JOF_CALLOP);
}

void
BaseIC::spew(JSContext *cx, const char *event, const char *message)
{
#ifdef JS_METHODJIT_SPEW
    JaegerSpew(JSpew_PICs, "%s %s: %s (%s: %d)\n",
               js_CodeName[op], event, message, cx->fp()->script()->filename,
               js_FramePCToLineNumber(cx, cx->fp()));
#endif
}

LookupStatus
BaseIC::disable(JSContext *cx, const char *reason, void *stub)
{
    spew(cx, "disabled", reason);
    Repatcher repatcher(cx->fp()->jit());
    repatcher.relink(slowPathCall, FunctionPtr(stub));
    return Lookup_Uncacheable;
}

bool
BaseIC::shouldUpdate(JSContext *cx)
{
    if (!hit) {
        hit = true;
        spew(cx, "ignored", "first hit");
        return false;
    }
    JS_ASSERT(stubsGenerated < MAX_PIC_STUBS);
    return true;
}

static void JS_FASTCALL
DisabledGetElem(VMFrame &f, ic::GetElementIC *ic)
{
    stubs::GetElem(f);
}

static void JS_FASTCALL
DisabledCallElem(VMFrame &f, ic::GetElementIC *ic)
{
    stubs::CallElem(f);
}

bool
GetElementIC::shouldUpdate(JSContext *cx)
{
    if (!hit) {
        hit = true;
        spew(cx, "ignored", "first hit");
        return false;
    }
    JS_ASSERT(stubsGenerated < MAX_GETELEM_IC_STUBS);
    return true;
}

LookupStatus
GetElementIC::disable(JSContext *cx, const char *reason)
{
    slowCallPatched = true;
    void *stub = (op == JSOP_GETELEM)
                 ? JS_FUNC_TO_DATA_PTR(void *, DisabledGetElem)
                 : JS_FUNC_TO_DATA_PTR(void *, DisabledCallElem);
    BaseIC::disable(cx, reason, stub);
    return Lookup_Uncacheable;
}

LookupStatus
GetElementIC::error(JSContext *cx)
{
    disable(cx, "error");
    return Lookup_Error;
}

void
GetElementIC::purge(Repatcher &repatcher)
{
    // Repatch the inline jumps.
    if (inlineTypeGuardPatched)
        repatcher.relink(fastPathStart.jumpAtOffset(inlineTypeGuard), slowPathStart);
    if (inlineClaspGuardPatched)
        repatcher.relink(fastPathStart.jumpAtOffset(inlineClaspGuard), slowPathStart);

    if (slowCallPatched) {
        if (op == JSOP_GETELEM) {
            repatcher.relink(slowPathCall,
                             FunctionPtr(JS_FUNC_TO_DATA_PTR(void *, ic::GetElement)));
        } else if (op == JSOP_CALLELEM) {
            repatcher.relink(slowPathCall,
                             FunctionPtr(JS_FUNC_TO_DATA_PTR(void *, ic::CallElement)));
        }
    }

    reset();
}

LookupStatus
GetElementIC::attachGetProp(VMFrame &f, JSContext *cx, JSObject *obj, const Value &v, jsid id, Value *vp)
{
    JS_ASSERT(v.isString());

    GetPropertyHelper<GetElementIC> getprop(cx, obj, JSID_TO_ATOM(id), *this, f);
    LookupStatus status = getprop.lookupAndTest();
    if (status != Lookup_Cacheable)
        return status;

    Assembler masm;

    // Guard on the string's type and identity.
    MaybeJump atomTypeGuard;
    if (hasInlineTypeGuard() && !inlineTypeGuardPatched) {
        // We link all string-key dependent stubs together, and store the
        // first set of guards in the IC, separately, from int-key dependent
        // stubs. As long as we guarantee that the first string-key dependent
        // stub guards on the key type, then all other string-key stubs can
        // omit the guard.
        JS_ASSERT(!idRemat.isTypeKnown());
        atomTypeGuard = masm.testString(Assembler::NotEqual, typeReg);
    } else {
        // If there was no inline type guard, then a string type is guaranteed.
        // Otherwise, we are guaranteed the type has already been checked, via
        // the comment above.
        JS_ASSERT_IF(!hasInlineTypeGuard(), idRemat.knownType() == JSVAL_TYPE_STRING);
    }

    // Reify the shape before guards that could flow into shape guarding stubs.
    if (!obj->isDenseArray() && !typeRegHasBaseShape) {
        masm.loadShape(objReg, typeReg);
        typeRegHasBaseShape = true;
    }

    MaybeJump atomIdGuard;
    if (!idRemat.isConstant())
        atomIdGuard = masm.branchPtr(Assembler::NotEqual, idRemat.dataReg(), ImmPtr(v.toString()));

    // Guard on the base shape (or in the dense array case, the clasp).
    Jump shapeGuard;
    if (obj->isDenseArray()) {
        shapeGuard = masm.testObjClass(Assembler::NotEqual, objReg, obj->getClass());
    } else {
        shapeGuard = masm.branch32(Assembler::NotEqual, typeReg, Imm32(obj->shape()));
    }

    // Guard on the prototype, if applicable.
    MaybeJump protoGuard;
    JSObject *holder = getprop.holder;
    RegisterID holderReg = objReg;
    if (obj != holder) {
        // Bake in the holder identity. Careful not to clobber |objReg|, since we can't remat it.
        holderReg = typeReg;
        masm.move(ImmPtr(holder), holderReg);
        typeRegHasBaseShape = false;

        // Guard on the holder's shape.
        protoGuard = masm.guardShape(holderReg, holder);
    }

    if (op == JSOP_CALLELEM) {
        // Emit a write of |obj| to the top of the stack, before we lose it.
        Value *thisVp = &cx->regs().sp[-1];
        Address thisSlot(JSFrameReg, StackFrame::offsetOfFixed(thisVp - cx->fp()->slots()));
        masm.storeValueFromComponents(ImmType(JSVAL_TYPE_OBJECT), objReg, thisSlot);
    }

    // Load the value.
    const Shape *shape = getprop.shape;
    masm.loadObjProp(holder, holderReg, shape, typeReg, objReg);

    Jump done = masm.jump();

    PICLinker buffer(masm, *this);
    if (!buffer.init(cx))
        return error(cx);

    if (hasLastStringStub && !buffer.verifyRange(lastStringStub))
        return disable(cx, "code memory is out of range");
    if (!buffer.verifyRange(cx->fp()->jit()))
        return disable(cx, "code memory is out of range");

    // Patch all guards.
    buffer.maybeLink(atomIdGuard, slowPathStart);
    buffer.maybeLink(atomTypeGuard, slowPathStart);
    buffer.link(shapeGuard, slowPathStart);
    buffer.maybeLink(protoGuard, slowPathStart);
    buffer.link(done, fastPathRejoin);

    CodeLocationLabel cs = buffer.finalize();
#if DEBUG
    char *chars = js_DeflateString(cx, v.toString()->getChars(cx), v.toString()->length());
    JaegerSpew(JSpew_PICs, "generated %s stub at %p for atom 0x%x (\"%s\") shape 0x%x (%s: %d)\n",
               js_CodeName[op], cs.executableAddress(), id, chars, holder->shape(),
               cx->fp()->script()->filename, js_FramePCToLineNumber(cx, cx->fp()));
    cx->free_(chars);
#endif

    // Update the inline guards, if needed.
    if (shouldPatchInlineTypeGuard() || shouldPatchUnconditionalClaspGuard()) {
        Repatcher repatcher(cx->fp()->jit());

        if (shouldPatchInlineTypeGuard()) {
            // A type guard is present in the inline path, and this is the
            // first string stub, so patch it now.
            JS_ASSERT(!inlineTypeGuardPatched);
            JS_ASSERT(atomTypeGuard.isSet());

            repatcher.relink(fastPathStart.jumpAtOffset(inlineTypeGuard), cs);
            inlineTypeGuardPatched = true;
        }

        if (shouldPatchUnconditionalClaspGuard()) {
            // The clasp guard is unconditional, meaning there is no type
            // check. This is the first stub, so it has to be patched. Note
            // that it is wrong to patch the inline clasp guard otherwise,
            // because it follows an integer-id guard.
            JS_ASSERT(!hasInlineTypeGuard());

            repatcher.relink(fastPathStart.jumpAtOffset(inlineClaspGuard), cs);
            inlineClaspGuardPatched = true;
        }
    }

    // If there were previous stub guards, patch them now.
    if (hasLastStringStub) {
        Repatcher repatcher(lastStringStub);
        CodeLocationLabel stub(lastStringStub.start());
        if (atomGuard)
            repatcher.relink(stub.jumpAtOffset(atomGuard), cs);
        repatcher.relink(stub.jumpAtOffset(firstShapeGuard), cs);
        if (secondShapeGuard)
            repatcher.relink(stub.jumpAtOffset(secondShapeGuard), cs);
    }

    // Update state.
    hasLastStringStub = true;
    lastStringStub = JITCode(cs.executableAddress(), buffer.size());
    if (atomIdGuard.isSet()) {
        atomGuard = buffer.locationOf(atomIdGuard.get()) - cs;
        JS_ASSERT(atomGuard == buffer.locationOf(atomIdGuard.get()) - cs);
        JS_ASSERT(atomGuard);
    } else {
        atomGuard = 0;
    }
    if (protoGuard.isSet()) {
        secondShapeGuard = buffer.locationOf(protoGuard.get()) - cs;
        JS_ASSERT(secondShapeGuard == buffer.locationOf(protoGuard.get()) - cs);
        JS_ASSERT(secondShapeGuard);
    } else {
        secondShapeGuard = 0;
    }
    firstShapeGuard = buffer.locationOf(shapeGuard) - cs;
    JS_ASSERT(firstShapeGuard == buffer.locationOf(shapeGuard) - cs);
    JS_ASSERT(firstShapeGuard);

    stubsGenerated++;

    if (stubsGenerated == MAX_GETELEM_IC_STUBS)
        disable(cx, "max stubs reached");

    // Finally, fetch the value to avoid redoing the property lookup.
    if (shape->isMethod())
        *vp = ObjectValue(shape->methodObject());
    else
        *vp = holder->getSlot(shape->slot);

    return Lookup_Cacheable;
}

#if defined JS_POLYIC_TYPED_ARRAY
LookupStatus
GetElementIC::attachTypedArray(JSContext *cx, JSObject *obj, const Value &v, jsid id, Value *vp)
{
    if (!v.isInt32())
        return disable(cx, "typed array with string key");

    if (op == JSOP_CALLELEM)
        return disable(cx, "typed array with call");

    // The fast-path guarantees that after the dense clasp guard, the type is
    // known to be int32, either via type inference or the inline type check.
    JS_ASSERT(hasInlineTypeGuard() || idRemat.knownType() == JSVAL_TYPE_INT32);

    Assembler masm;

    // Guard on this typed array's clasp.
    Jump claspGuard = masm.testObjClass(Assembler::NotEqual, objReg, obj->getClass());

    // Get the internal typed array.
    masm.loadPtr(Address(objReg, offsetof(JSObject, privateData)), objReg);

    // Bounds check.
    Jump outOfBounds;
    Address typedArrayLength(objReg, js::TypedArray::lengthOffset());
    if (idRemat.isConstant()) {
        JS_ASSERT(idRemat.value().toInt32() == v.toInt32());
        outOfBounds = masm.branch32(Assembler::BelowOrEqual, typedArrayLength, Imm32(v.toInt32()));
    } else {
        outOfBounds = masm.branch32(Assembler::BelowOrEqual, typedArrayLength, idRemat.dataReg());
    }

    // Load the array's packed data vector.
    masm.loadPtr(Address(objReg, js::TypedArray::dataOffset()), objReg);

    js::TypedArray *tarray = js::TypedArray::fromJSObject(obj);
    int shift = tarray->slotWidth();
    if (idRemat.isConstant()) {
        int32 index = v.toInt32();
        Address addr(objReg, index * shift);
        LoadFromTypedArray(masm, tarray, addr, typeReg, objReg);
    } else {
        Assembler::Scale scale = Assembler::TimesOne;
        switch (shift) {
          case 2:
            scale = Assembler::TimesTwo;
            break;
          case 4:
            scale = Assembler::TimesFour;
            break;
          case 8:
            scale = Assembler::TimesEight;
            break;
        }
        BaseIndex addr(objReg, idRemat.dataReg(), scale);
        LoadFromTypedArray(masm, tarray, addr, typeReg, objReg);
    }

    Jump done = masm.jump();

    PICLinker buffer(masm, *this);
    if (!buffer.init(cx))
        return error(cx);

    if (!buffer.verifyRange(cx->fp()->jit()))
        return disable(cx, "code memory is out of range");

    buffer.link(claspGuard, slowPathStart);
    buffer.link(outOfBounds, slowPathStart);
    buffer.link(done, fastPathRejoin);

    CodeLocationLabel cs = buffer.finalizeCodeAddendum();
    JaegerSpew(JSpew_PICs, "generated getelem typed array stub at %p\n", cs.executableAddress());

    // If we can generate a typed array stub, the clasp guard is conditional.
    // Also, we only support one typed array.
    JS_ASSERT(!shouldPatchUnconditionalClaspGuard());
    JS_ASSERT(!inlineClaspGuardPatched);

    Repatcher repatcher(cx->fp()->jit());
    repatcher.relink(fastPathStart.jumpAtOffset(inlineClaspGuard), cs);
    inlineClaspGuardPatched = true;

    stubsGenerated++;

    // In the future, it might make sense to attach multiple typed array stubs.
    // For simplicitly, they are currently monomorphic.
    if (stubsGenerated == MAX_GETELEM_IC_STUBS)
        disable(cx, "max stubs reached");

    disable(cx, "generated typed array stub");

    // Fetch the value as expected of Lookup_Cacheable for GetElement.
    if (!obj->getProperty(cx, id, vp))
        return Lookup_Error;

    return Lookup_Cacheable;
}
#endif /* JS_POLYIC_TYPED_ARRAY */

LookupStatus
GetElementIC::update(VMFrame &f, JSContext *cx, JSObject *obj, const Value &v, jsid id, Value *vp)
{
    if (v.isString())
        return attachGetProp(f, cx, obj, v, id, vp);

#if 0 // :FIXME: bug 643842
//#if defined JS_POLYIC_TYPED_ARRAY
    if (js_IsTypedArray(obj))
        return attachTypedArray(cx, obj, v, id, vp);
#endif

    return disable(cx, "unhandled object and key type");
}

void JS_FASTCALL
ic::CallElement(VMFrame &f, ic::GetElementIC *ic)
{
    JSContext *cx = f.cx;

    // Right now, we don't optimize for strings.
    if (!f.regs.sp[-2].isObject()) {
        ic->disable(cx, "non-object");
        stubs::CallElem(f);
        return;
    }

    Value thisv = f.regs.sp[-2];
    JSObject *thisObj = ValuePropertyBearer(cx, thisv, -2);
    if (!thisObj)
        THROW();

    jsid id;
    Value idval = f.regs.sp[-1];
    if (idval.isInt32() && INT_FITS_IN_JSID(idval.toInt32()))
        id = INT_TO_JSID(idval.toInt32());
    else if (!js_InternNonIntElementId(cx, thisObj, idval, &id))
        THROW();

    if (ic->shouldUpdate(cx)) {
#ifdef DEBUG
        f.regs.sp[-2] = MagicValue(JS_GENERIC_MAGIC);
#endif
        LookupStatus status = ic->update(f, cx, thisObj, idval, id, &f.regs.sp[-2]);
        if (status != Lookup_Uncacheable) {
            if (status == Lookup_Error)
                THROW();

            // If the result can be cached, the value was already retrieved.
            JS_ASSERT(!f.regs.sp[-2].isMagic());
            f.regs.sp[-1].setObject(*thisObj);
            if (!JSID_IS_INT(id) && !f.script()->typeMonitorUnknown(cx, f.pc()))
                THROW();
            return;
        }
    }

    /* Get or set the element. */
    if (!js_GetMethod(cx, thisObj, id, JSGET_NO_METHOD_BARRIER, &f.regs.sp[-2]))
        THROW();

#if JS_HAS_NO_SUCH_METHOD
    if (JS_UNLIKELY(f.regs.sp[-2].isPrimitive()) && thisv.isObject()) {
        f.regs.sp[-2] = f.regs.sp[-1];
        f.regs.sp[-1].setObject(*thisObj);
        if (!js_OnUnknownMethod(cx, f.regs.sp - 2))
            THROW();
    } else
#endif
    {
        f.regs.sp[-1] = thisv;
    }
    if (!JSID_IS_INT(id) && !f.script()->typeMonitorUnknown(cx, f.pc()))
        THROW();
    if (f.regs.sp[-2].isUndefined() && !f.script()->typeMonitorUndefined(cx, f.pc()))
        THROW();
}

void JS_FASTCALL
ic::GetElement(VMFrame &f, ic::GetElementIC *ic)
{
    JSContext *cx = f.cx;

    // Right now, we don't optimize for strings.
    if (!f.regs.sp[-2].isObject()) {
        ic->disable(cx, "non-object");
        stubs::GetElem(f);
        return;
    }

    Value idval = f.regs.sp[-1];

    RecompilationMonitor monitor(cx);

    JSObject *obj = ValueToObject(cx, &f.regs.sp[-2]);
    if (!obj)
        THROW();

    jsid id;
    if (idval.isInt32() && INT_FITS_IN_JSID(idval.toInt32())) {
        id = INT_TO_JSID(idval.toInt32());
    } else {
        if (!js_InternNonIntElementId(cx, obj, idval, &id))
            THROW();
    }

    if (!monitor.recompiled() && ic->shouldUpdate(cx)) {
#ifdef DEBUG
        f.regs.sp[-2] = MagicValue(JS_GENERIC_MAGIC);
#endif
        LookupStatus status = ic->update(f, cx, obj, idval, id, &f.regs.sp[-2]);
        if (status != Lookup_Uncacheable) {
            if (status == Lookup_Error)
                THROW();

            // If the result can be cached, the value was already retrieved.
            JS_ASSERT(!f.regs.sp[-2].isMagic());
            if (!JSID_IS_INT(id) && !f.script()->typeMonitorUnknown(cx, f.pc()))
                THROW();
            return;
        }
    }

    if (!obj->getProperty(cx, id, &f.regs.sp[-2]))
        THROW();
    if (!JSID_IS_INT(id) && !f.script()->typeMonitorUnknown(cx, f.pc()))
        THROW();
    if (f.regs.sp[-2].isUndefined()) {
        if (!f.script()->typeMonitorUndefined(cx, f.pc()))
            THROW();
    }
}

#define APPLY_STRICTNESS(f, s)                          \
    (FunctionTemplateConditional(s, f<true>, f<false>))

LookupStatus
SetElementIC::disable(JSContext *cx, const char *reason)
{
    slowCallPatched = true;
    VoidStub stub = APPLY_STRICTNESS(stubs::SetElem, strictMode);
    BaseIC::disable(cx, reason, JS_FUNC_TO_DATA_PTR(void *, stub));
    return Lookup_Uncacheable;
}

LookupStatus
SetElementIC::error(JSContext *cx)
{
    disable(cx, "error");
    return Lookup_Error;
}

void
SetElementIC::purge(Repatcher &repatcher)
{
    // Repatch the inline jumps.
    if (inlineClaspGuardPatched)
        repatcher.relink(fastPathStart.jumpAtOffset(inlineClaspGuard), slowPathStart);
    if (inlineHoleGuardPatched)
        repatcher.relink(fastPathStart.jumpAtOffset(inlineHoleGuard), slowPathStart);

    if (slowCallPatched) {
        void *stub = JS_FUNC_TO_DATA_PTR(void *, APPLY_STRICTNESS(ic::SetElement, strictMode));
        repatcher.relink(slowPathCall, FunctionPtr(stub));
    }

    reset();
}

LookupStatus
SetElementIC::attachHoleStub(JSContext *cx, JSObject *obj, int32 keyval)
{
    if (keyval < 0)
        return disable(cx, "negative key index");

    // We may have failed a capacity check instead of a dense array check.
    // However we should still build the IC in this case, since it could
    // be in a loop that is filling in the array. We can assert, however,
    // that either we're in capacity or there's a hole - guaranteed by
    // the fast path.
    JS_ASSERT((jsuint)keyval >= obj->getDenseArrayInitializedLength() ||
              obj->getDenseArrayElement(keyval).isMagic(JS_ARRAY_HOLE));

    if (js_PrototypeHasIndexedProperties(cx, obj))
        return disable(cx, "prototype has indexed properties");

    Assembler masm;

    Vector<Jump, 4> fails(cx);

    // Test for indexed properties in Array.prototype. We test each shape
    // along the proto chain. This affords us two optimizations:
    //  1) Loading the prototype can be avoided because the shape would change;
    //     instead we can bake in their identities.
    //  2) We only have to test the shape, rather than INDEXED.
    for (JSObject *pobj = obj->getProto(); pobj; pobj = pobj->getProto()) {
        if (!pobj->isNative())
            return disable(cx, "non-native array prototype");
        masm.move(ImmPtr(pobj), objReg);
        Jump j = masm.guardShape(objReg, pobj);
        if (!fails.append(j))
            return error(cx);
    }

    // Restore |obj|.
    masm.rematPayload(StateRemat::FromInt32(objRemat), objReg);

    // Guard against negative indices.
    MaybeJump keyGuard;
    if (!hasConstantKey)
        keyGuard = masm.branch32(Assembler::LessThan, keyReg, Imm32(0));

    // Update the array length if necessary.
    Jump skipUpdate;
    Address arrayLength(objReg, offsetof(JSObject, privateData));
    if (hasConstantKey) {
        skipUpdate = masm.branch32(Assembler::Above, arrayLength, Imm32(keyValue));
        masm.store32(Imm32(keyValue + 1), arrayLength);
    } else {
        skipUpdate = masm.branch32(Assembler::Above, arrayLength, keyReg);
        masm.add32(Imm32(1), keyReg);
        masm.store32(keyReg, arrayLength);
        masm.sub32(Imm32(1), keyReg);
    }
    skipUpdate.linkTo(masm.label(), &masm);

    // Store the value back.
    masm.loadPtr(Address(objReg, JSObject::offsetOfSlots()), objReg);
    if (hasConstantKey) {
        Address slot(objReg, keyValue * sizeof(Value));
        masm.storeValue(vr, slot);
    } else {
        BaseIndex slot(objReg, keyReg, Assembler::JSVAL_SCALE);
        masm.storeValue(vr, slot);
    }

    Jump done = masm.jump();

    JS_ASSERT(!execPool);
    JS_ASSERT(!inlineHoleGuardPatched);

    LinkerHelper buffer(masm);
    execPool = buffer.init(cx);
    if (!execPool)
        return error(cx);

    if (!buffer.verifyRange(cx->fp()->jit()))
        return disable(cx, "code memory is out of range");

    // Patch all guards.
    for (size_t i = 0; i < fails.length(); i++)
        buffer.link(fails[i], slowPathStart);
    buffer.link(done, fastPathRejoin);

    CodeLocationLabel cs = buffer.finalize();
    JaegerSpew(JSpew_PICs, "generated dense array hole stub at %p\n", cs.executableAddress());

    Repatcher repatcher(cx->fp()->jit());
    repatcher.relink(fastPathStart.jumpAtOffset(inlineHoleGuard), cs);
    inlineHoleGuardPatched = true;

    disable(cx, "generated dense array hole stub");

    return Lookup_Cacheable;
}

#if defined JS_POLYIC_TYPED_ARRAY
LookupStatus
SetElementIC::attachTypedArray(JSContext *cx, JSObject *obj, int32 key)
{
    // Right now, only one clasp guard extension is supported.
    JS_ASSERT(!inlineClaspGuardPatched);

    Assembler masm;

    // Guard on this typed array's clasp.
    Jump claspGuard = masm.testObjClass(Assembler::NotEqual, objReg, obj->getClass());

    // Get the internal typed array.
    masm.loadPtr(Address(objReg, offsetof(JSObject, privateData)), objReg);

    // Bounds check.
    Jump outOfBounds;
    Address typedArrayLength(objReg, js::TypedArray::lengthOffset());
    if (hasConstantKey)
        outOfBounds = masm.branch32(Assembler::BelowOrEqual, typedArrayLength, Imm32(keyValue));
    else
        outOfBounds = masm.branch32(Assembler::BelowOrEqual, typedArrayLength, keyReg);

    // Load the array's packed data vector.
    js::TypedArray *tarray = js::TypedArray::fromJSObject(obj);
    masm.loadPtr(Address(objReg, js::TypedArray::dataOffset()), objReg);

    int shift = tarray->slotWidth();
    if (hasConstantKey) {
        Address addr(objReg, keyValue * shift);
        if (!StoreToTypedArray(cx, masm, tarray, addr, vr, volatileMask))
            return error(cx);
    } else {
        Assembler::Scale scale = Assembler::TimesOne;
        switch (shift) {
          case 2:
            scale = Assembler::TimesTwo;
            break;
          case 4:
            scale = Assembler::TimesFour;
            break;
          case 8:
            scale = Assembler::TimesEight;
            break;
        }
        BaseIndex addr(objReg, keyReg, scale);
        if (!StoreToTypedArray(cx, masm, tarray, addr, vr, volatileMask))
            return error(cx);
    }

    Jump done = masm.jump();

    // The stub does not rely on any pointers or numbers that could be ruined
    // by a GC or shape regenerated GC. We let this stub live for the lifetime
    // of the script.
    JS_ASSERT(!execPool);
    LinkerHelper buffer(masm);
    execPool = buffer.init(cx);
    if (!execPool)
        return error(cx);

    if (!buffer.verifyRange(cx->fp()->jit()))
        return disable(cx, "code memory is out of range");

    // Note that the out-of-bounds path simply does nothing.
    buffer.link(claspGuard, slowPathStart);
    buffer.link(outOfBounds, fastPathRejoin);
    buffer.link(done, fastPathRejoin);
    masm.finalize(buffer);

    CodeLocationLabel cs = buffer.finalizeCodeAddendum();
    JaegerSpew(JSpew_PICs, "generated setelem typed array stub at %p\n", cs.executableAddress());

    Repatcher repatcher(cx->fp()->jit());
    repatcher.relink(fastPathStart.jumpAtOffset(inlineClaspGuard), cs);
    inlineClaspGuardPatched = true;

    stubsGenerated++;

    // In the future, it might make sense to attach multiple typed array stubs.
    // For simplicitly, they are currently monomorphic.
    if (stubsGenerated == MAX_GETELEM_IC_STUBS)
        disable(cx, "max stubs reached");

    disable(cx, "generated typed array stub");

    return Lookup_Cacheable;
}
#endif /* JS_POLYIC_TYPED_ARRAY */

LookupStatus
SetElementIC::update(JSContext *cx, const Value &objval, const Value &idval)
{
    if (!objval.isObject())
        return disable(cx, "primitive lval");
    if (!idval.isInt32())
        return disable(cx, "non-int32 key");

    JSObject *obj = &objval.toObject();
    int32 key = idval.toInt32();

    if (obj->isDenseArray())
        return attachHoleStub(cx, obj, key);

#if 0 // :FIXME: bug 643842
//#if defined JS_POLYIC_TYPED_ARRAY
    if (js_IsTypedArray(obj))
        return attachTypedArray(cx, obj, key);
#endif

    return disable(cx, "unsupported object type");
}

template<JSBool strict>
void JS_FASTCALL
ic::SetElement(VMFrame &f, ic::SetElementIC *ic)
{
    JSContext *cx = f.cx;

    if (ic->shouldUpdate(cx)) {
        LookupStatus status = ic->update(cx, f.regs.sp[-3], f.regs.sp[-2]);
        if (status == Lookup_Error)
            THROW();
    }

    stubs::SetElem<strict>(f);
}

template void JS_FASTCALL ic::SetElement<true>(VMFrame &f, SetElementIC *ic);
template void JS_FASTCALL ic::SetElement<false>(VMFrame &f, SetElementIC *ic);

void
JITScript::purgePICs()
{
    if (!nPICs && !nGetElems && !nSetElems)
        return;

    Repatcher repatcher(this);

    ic::PICInfo *pics_ = pics();
    for (uint32 i = 0; i < nPICs; i++) {
        ic::PICInfo &pic = pics_[i];
        switch (pic.kind) {
          case ic::PICInfo::SET:
          case ic::PICInfo::SETMETHOD:
            SetPropCompiler::reset(repatcher, pic);
            break;
          case ic::PICInfo::NAME:
          case ic::PICInfo::XNAME:
            ScopeNameCompiler::reset(repatcher, pic);
            break;
          case ic::PICInfo::BIND:
            BindNameCompiler::reset(repatcher, pic);
            break;
          case ic::PICInfo::CALL: /* fall-through */
          case ic::PICInfo::GET:
            GetPropCompiler::reset(repatcher, pic);
            break;
          default:
            JS_NOT_REACHED("Unhandled PIC kind");
            break;
        }
        pic.reset();
    }

    ic::GetElementIC *getElems_ = getElems();
    ic::SetElementIC *setElems_ = setElems();
    for (uint32 i = 0; i < nGetElems; i++)
        getElems_[i].purge(repatcher);
    for (uint32 i = 0; i < nSetElems; i++)
        setElems_[i].purge(repatcher);
}

void
ic::PurgePICs(JSContext *cx, JSScript *script)
{
    if (script->jitNormal)
        script->jitNormal->purgePICs();
    if (script->jitCtor)
        script->jitCtor->purgePICs();
}

#endif /* JS_POLYIC */
<|MERGE_RESOLUTION|>--- conflicted
+++ resolved
@@ -1506,11 +1506,7 @@
             /* Kludge to allow (typeof foo == "undefined") tests. */
             disable("property not found");
             if (pic.kind == ic::PICInfo::NAME) {
-<<<<<<< HEAD
                 JSOp op2 = js_GetOpcode(cx, f.script(), f.pc() + JSOP_NAME_LENGTH);
-=======
-                JSOp op2 = js_GetOpcode(cx, script, cx->regs().pc + JSOP_NAME_LENGTH);
->>>>>>> 7b161a68
                 if (op2 == JSOP_TYPEOF) {
                     vp->setUndefined();
                     return true;
@@ -1951,7 +1947,7 @@
     }
 
 #if JS_HAS_NO_SUCH_METHOD
-    if (JS_UNLIKELY(rval.isUndefined()) && regs.sp[-1].isObject()) {
+    if (JS_UNLIKELY(rval.isPrimitive()) && regs.sp[-1].isObject()) {
         regs.sp[-2].setString(JSID_TO_STRING(id));
         if (!js_OnUnknownMethod(cx, regs.sp - 2))
             THROW();
@@ -1978,17 +1974,6 @@
     } else {
         cc.disable("non-string primitive");
     }
-<<<<<<< HEAD
-=======
-
-#if JS_HAS_NO_SUCH_METHOD
-    if (JS_UNLIKELY(rval.isPrimitive()) && regs.sp[-1].isObject()) {
-        regs.sp[-2].setString(pic->atom);
-        if (!js_OnUnknownMethod(cx, regs.sp - 2))
-            THROW();
-    }
-#endif
->>>>>>> 7b161a68
 }
 
 static void JS_FASTCALL
