/* -*- Mode: C++; tab-width: 4; indent-tabs-mode: nil; c-basic-offset: 4 -*-
 * vim: set ts=4 sw=4 et tw=99:
 *
 * ***** BEGIN LICENSE BLOCK *****
 * Version: MPL 1.1/GPL 2.0/LGPL 2.1
 *
 * The contents of this file are subject to the Mozilla Public License Version
 * 1.1 (the "License"); you may not use this file except in compliance with
 * the License. You may obtain a copy of the License at
 * http://www.mozilla.org/MPL/
 *
 * Software distributed under the License is distributed on an "AS IS" basis,
 * WITHOUT WARRANTY OF ANY KIND, either express or implied. See the License
 * for the specific language governing rights and limitations under the
 * License.
 *
 * The Original Code is Mozilla SpiderMonkey JavaScript 1.9 code, released
 * May 28, 2008.
 *
 * The Initial Developer of the Original Code is
 *   Brendan Eich <brendan@mozilla.org>
 *
 * Contributor(s):
 *   David Mandelin <dmandelin@mozilla.com>
 *
 * Alternatively, the contents of this file may be used under the terms of
 * either of the GNU General Public License Version 2 or later (the "GPL"),
 * or the GNU Lesser General Public License Version 2.1 or later (the "LGPL"),
 * in which case the provisions of the GPL or the LGPL are applicable instead
 * of those above. If you wish to allow use of your version of this file only
 * under the terms of either the GPL or the LGPL, and not to allow others to
 * use your version of this file under the terms of the MPL, indicate your
 * decision by deleting the provisions above and replace them with the notice
 * and other provisions required by the GPL or the LGPL. If you do not delete
 * the provisions above, a recipient may use your version of this file under
 * the terms of any one of the MPL, the GPL or the LGPL.
 *
 * ***** END LICENSE BLOCK ***** */
#include "PolyIC.h"
#include "StubCalls.h"
#include "CodeGenIncludes.h"
#include "StubCalls-inl.h"
#include "BaseCompiler.h"
#include "assembler/assembler/LinkBuffer.h"
#include "TypedArrayIC.h"
#include "jsscope.h"
#include "jsnum.h"
#include "jstypedarray.h"
#include "jsatominlines.h"
#include "jsobjinlines.h"
#include "jsscopeinlines.h"
#include "jspropertycache.h"
#include "jspropertycacheinlines.h"
#include "jsinterpinlines.h"
#include "jsautooplen.h"

#if defined JS_POLYIC

using namespace js;
using namespace js::mjit;
using namespace js::mjit::ic;

typedef JSC::FunctionPtr FunctionPtr;
typedef JSC::MacroAssembler::RegisterID RegisterID;
typedef JSC::MacroAssembler::Jump Jump;
typedef JSC::MacroAssembler::Imm32 Imm32;

/* Rough over-estimate of how much memory we need to unprotect. */
static const uint32 INLINE_PATH_LENGTH = 64;

/* Static initializer to prime platforms that use constant offsets for ICs. */
#ifndef JS_HAS_IC_LABELS
ICOffsetInitializer::ICOffsetInitializer()
{
    {
        GetPropLabels &labels = PICInfo::getPropLabels_;
#if defined JS_CPU_X86
        labels.dslotsLoadOffset = -15;
        labels.inlineShapeOffset = 6;
        labels.stubShapeJumpOffset = 12;
        labels.inlineValueLoadOffset = -12;
#endif
    }
    {
        SetPropLabels &labels = PICInfo::setPropLabels_;
#if defined JS_CPU_X86
        labels.inlineShapeDataOffset = 6;
        /* Store w/ address offset patch is two movs. */
        labels.inlineShapeJumpOffset = 12;
        labels.stubShapeJumpOffset = 12;
#endif
    }
    {
        BindNameLabels &labels = PICInfo::bindNameLabels_;
#if defined JS_CPU_X86
        labels.inlineJumpOffset = 10;
        labels.stubJumpOffset = 5;
#endif
    }
    {
        ScopeNameLabels &labels = PICInfo::scopeNameLabels_;
#if defined JS_CPU_X86
        labels.inlineJumpOffset = 5;
        labels.stubJumpOffset = 5;
#endif
    }
}

ICOffsetInitializer s_ICOffsetInitializer;
GetPropLabels PICInfo::getPropLabels_;
SetPropLabels PICInfo::setPropLabels_;
BindNameLabels PICInfo::bindNameLabels_;
ScopeNameLabels PICInfo::scopeNameLabels_;
#endif

// Helper class to simplify LinkBuffer usage in PIC stub generators.
// This guarantees correct OOM and refcount handling for buffers while they
// are instantiated and rooted.
class PICLinker : public LinkerHelper
{
    ic::BasePolyIC &ic;

  public:
    PICLinker(Assembler &masm, ic::BasePolyIC &ic)
      : LinkerHelper(masm), ic(ic)
    { }

    bool init(JSContext *cx) {
        JSC::ExecutablePool *pool = LinkerHelper::init(cx);
        if (!pool)
            return false;
        if (!ic.addPool(cx, pool)) {
            pool->release();
            js_ReportOutOfMemory(cx);
            return false;
        }
        return true;
    }
};

class PICStubCompiler : public BaseCompiler
{
  protected:
    const char *type;
    VMFrame &f;
    JSScript *script;
    ic::PICInfo &pic;
    void *stub;

  public:
    PICStubCompiler(const char *type, VMFrame &f, JSScript *script, ic::PICInfo &pic, void *stub)
      : BaseCompiler(f.cx), type(type), f(f), script(script), pic(pic), stub(stub)
    { }

    bool isCallOp() const {
        if (pic.kind == ic::PICInfo::CALL)
            return true;
        return !!(js_CodeSpec[pic.op].format & JOF_CALLOP);
    }

    LookupStatus error() {
        /*
         * N.B. Do not try to disable the IC, we do not want to guard on
         * whether the IC has been recompiled when propagating errors.
         */
        return Lookup_Error;
    }

    LookupStatus error(JSContext *cx) {
        return error();
    }

    LookupStatus disable(const char *reason) {
        return disable(f.cx, reason);
    }

    LookupStatus disable(JSContext *cx, const char *reason) {
        return pic.disable(cx, reason, stub);
    }

  protected:
    void spew(const char *event, const char *op) {
#ifdef JS_METHODJIT_SPEW
        JaegerSpew(JSpew_PICs, "%s %s: %s (%s: %d)\n",
                   type, event, op, script->filename,
                   js_FramePCToLineNumber(cx, f.fp()));
#endif
    }
};

class SetPropCompiler : public PICStubCompiler
{
    JSObject *obj;
    JSAtom *atom;
    int lastStubSecondShapeGuard;

  public:
    SetPropCompiler(VMFrame &f, JSScript *script, JSObject *obj, ic::PICInfo &pic, JSAtom *atom,
                    VoidStubPIC stub)
      : PICStubCompiler("setprop", f, script, pic, JS_FUNC_TO_DATA_PTR(void *, stub)),
        obj(obj), atom(atom), lastStubSecondShapeGuard(pic.secondShapeGuard)
    { }

    static void reset(Repatcher &repatcher, ic::PICInfo &pic)
    {
        if (pic.rhsTypes)
            types::SweepClonedTypes(pic.rhsTypes);

        SetPropLabels &labels = pic.setPropLabels();
        repatcher.repatchLEAToLoadPtr(labels.getDslotsLoad(pic.fastPathRejoin, pic.u.vr));
        repatcher.repatch(labels.getInlineShapeData(pic.fastPathStart, pic.shapeGuard),
                          int32(INVALID_SHAPE));
        repatcher.relink(labels.getInlineShapeJump(pic.fastPathStart.labelAtOffset(pic.shapeGuard)),
                         pic.slowPathStart);

        FunctionPtr target(JS_FUNC_TO_DATA_PTR(void *, ic::SetProp));
        repatcher.relink(pic.slowPathCall, target);
    }

    LookupStatus patchInline(const Shape *shape)
    {
        JS_ASSERT(!pic.inlinePathPatched);
        JaegerSpew(JSpew_PICs, "patch setprop inline at %p\n", pic.fastPathStart.executableAddress());

        Repatcher repatcher(f.jit());
        SetPropLabels &labels = pic.setPropLabels();

        int32 offset;
        if (obj->isFixedSlot(shape->slot)) {
            CodeLocationInstruction istr = labels.getDslotsLoad(pic.fastPathRejoin, pic.u.vr);
            repatcher.repatchLoadPtrToLEA(istr);

            //
            // We've patched | mov dslots, [obj + DSLOTS_OFFSET]
            // To:           | lea fslots, [obj + DSLOTS_OFFSET]
            //
            // Because the offset is wrong, it's necessary to correct it
            // below.
            //
            int32 diff = int32(JSObject::getFixedSlotOffset(0)) -
                         int32(JSObject::offsetOfSlots());
            JS_ASSERT(diff != 0);
            offset  = (int32(shape->slot) * sizeof(Value)) + diff;
        } else {
            offset = obj->dynamicSlotIndex(shape->slot) * sizeof(Value);
        }

        repatcher.repatch(labels.getInlineShapeData(pic.fastPathStart, pic.shapeGuard),
                          obj->shape());
        repatcher.patchAddressOffsetForValueStore(labels.getInlineValueStore(pic.fastPathRejoin,
                                                                             pic.u.vr),
                                                  offset, pic.u.vr.isTypeKnown());

        pic.inlinePathPatched = true;

        return Lookup_Cacheable;
    }

    int getLastStubSecondShapeGuard() const {
        return lastStubSecondShapeGuard ? POST_INST_OFFSET(lastStubSecondShapeGuard) : 0;
    }

    void patchPreviousToHere(CodeLocationLabel cs)
    {
        Repatcher repatcher(pic.lastCodeBlock(f.jit()));
        CodeLocationLabel label = pic.lastPathStart();

        // Patch either the inline fast path or a generated stub. The stub
        // omits the prefix of the inline fast path that loads the shape, so
        // the offsets are different.
        if (pic.stubsGenerated) {
            repatcher.relink(pic.setPropLabels().getStubShapeJump(label), cs);
        } else {
            CodeLocationLabel shapeGuard = label.labelAtOffset(pic.shapeGuard);
            repatcher.relink(pic.setPropLabels().getInlineShapeJump(shapeGuard), cs);
        }
        if (int secondGuardOffset = getLastStubSecondShapeGuard())
            repatcher.relink(label.jumpAtOffset(secondGuardOffset), cs);
    }

    LookupStatus generateStub(uint32 initialShape, const Shape *shape, bool adding)
    {
        /* Exits to the slow path. */
        Vector<Jump, 8> slowExits(cx);
        Vector<Jump, 8> otherGuards(cx);

        Assembler masm;

        // Shape guard.
        if (pic.shapeNeedsRemat()) {
            masm.loadShape(pic.objReg, pic.shapeReg);
            pic.shapeRegHasBaseShape = true;
        }

        Label start = masm.label();
        Jump shapeGuard = masm.branch32FixedLength(Assembler::NotEqual, pic.shapeReg,
                                                   Imm32(initialShape));

        Label stubShapeJumpLabel = masm.label();

        pic.setPropLabels().setStubShapeJump(masm, start, stubShapeJumpLabel);

        JS_ASSERT_IF(!shape->hasDefaultSetter(), obj->getClass() == &js_CallClass);

        MaybeJump skipOver;

        if (adding) {
            JS_ASSERT(shape->hasSlot());
            pic.shapeRegHasBaseShape = false;

            /* Emit shape guards for the object's prototype chain. */
            JSObject *proto = obj->getProto();
            RegisterID lastReg = pic.objReg;
            while (proto) {
                masm.loadPtr(Address(lastReg, offsetof(JSObject, type)), pic.shapeReg);
                masm.loadPtr(Address(pic.shapeReg, offsetof(types::TypeObject, proto)), pic.shapeReg);
                Jump protoGuard = masm.guardShape(pic.shapeReg, proto);
                if (!otherGuards.append(protoGuard))
                    return error();

                proto = proto->getProto();
                lastReg = pic.shapeReg;
            }

            if (pic.kind == ic::PICInfo::SETMETHOD) {
                /*
                 * Guard that the value is equal to the shape's method.
                 * We already know it is a function, so test the payload.
                 */
                JS_ASSERT(shape->isMethod());
                JSObject *funobj = &shape->methodObject();
                if (pic.u.vr.isConstant()) {
                    JS_ASSERT(funobj == &pic.u.vr.value().toObject());
                } else {
                    Jump mismatchedFunction =
                        masm.branchPtr(Assembler::NotEqual, pic.u.vr.dataReg(), ImmPtr(funobj));
                    if (!slowExits.append(mismatchedFunction))
                        return error();
                }
            }

            if (obj->isFixedSlot(shape->slot)) {
                Address address(pic.objReg,
                                JSObject::getFixedSlotOffset(shape->slot));
                masm.storeValue(pic.u.vr, address);
            } else {
                /* Check capacity. */
                Address capacity(pic.objReg, offsetof(JSObject, capacity));
                masm.load32(capacity, pic.shapeReg);
                Jump overCapacity = masm.branch32(Assembler::LessThanOrEqual, pic.shapeReg,
                                                  Imm32(shape->slot));
                if (!slowExits.append(overCapacity))
                    return error();

                masm.loadPtr(Address(pic.objReg, JSObject::offsetOfSlots()), pic.shapeReg);
                Address address(pic.shapeReg, obj->dynamicSlotIndex(shape->slot) * sizeof(Value));
                masm.storeValue(pic.u.vr, address);
            }

            uint32 newShape = obj->shape();
            JS_ASSERT(newShape != initialShape);

            /* Write the object's new shape. */
            masm.storePtr(ImmPtr(shape), Address(pic.objReg, offsetof(JSObject, lastProp)));
            masm.store32(Imm32(newShape), Address(pic.objReg, offsetof(JSObject, objShape)));

            /* If this is a method shape, update the object's flags. */
            if (shape->isMethod()) {
                Address flags(pic.objReg, offsetof(JSObject, flags));

                /* Use shapeReg to load, bitwise-or, and store flags. */
                masm.load32(flags, pic.shapeReg);
                masm.or32(Imm32(JSObject::METHOD_BARRIER), pic.shapeReg);
                masm.store32(pic.shapeReg, flags);
            }
        } else if (shape->hasDefaultSetter()) {
            Address address = masm.objPropAddress(obj, pic.objReg, shape->slot);

            // If the scope is branded, or has a method barrier. It's now necessary
            // to guard that we're not overwriting a function-valued property.
            if (obj->brandedOrHasMethodBarrier()) {
                masm.loadTypeTag(address, pic.shapeReg);
                Jump skip = masm.testObject(Assembler::NotEqual, pic.shapeReg);
                masm.loadPayload(address, pic.shapeReg);
                Jump rebrand = masm.testFunction(Assembler::Equal, pic.shapeReg);
                if (!slowExits.append(rebrand))
                    return error();
                skip.linkTo(masm.label(), &masm);
                pic.shapeRegHasBaseShape = false;
            }

            masm.storeValue(pic.u.vr, address);
        } else {
            //   \ /        In general, two function objects with different JSFunctions
            //    #         can have the same shape, thus we must not rely on the identity
            // >--+--<      of 'fun' remaining the same. However, since:
            //   |||         1. the shape includes all arguments and locals and their setters
            //    \\     V     and getters, and
            //      \===/    2. arguments and locals have different getters
            //              then we can rely on fun->nargs remaining invariant.
            JSFunction *fun = obj->getCallObjCalleeFunction();
            uint16 slot = uint16(shape->shortid);

            /* Guard that the call object has a frame. */
            masm.loadObjPrivate(pic.objReg, pic.shapeReg);
            Jump escapedFrame = masm.branchTestPtr(Assembler::Zero, pic.shapeReg, pic.shapeReg);

            {
                Address addr(pic.shapeReg, shape->setterOp() == SetCallArg
                                           ? StackFrame::offsetOfFormalArg(fun, slot)
                                           : StackFrame::offsetOfFixed(slot));
                masm.storeValue(pic.u.vr, addr);
                skipOver = masm.jump();
            }

            escapedFrame.linkTo(masm.label(), &masm);
            {
                if (shape->setterOp() == SetCallVar)
                    slot += fun->nargs;

                slot += JSObject::CALL_RESERVED_SLOTS;
                Address address = masm.objPropAddress(obj, pic.objReg, slot);

                masm.storeValue(pic.u.vr, address);
            }

            pic.shapeRegHasBaseShape = false;
        }

        Jump done = masm.jump();

        // Common all secondary guards into one big exit.
        MaybeJump slowExit;
        if (otherGuards.length()) {
            for (Jump *pj = otherGuards.begin(); pj != otherGuards.end(); ++pj)
                pj->linkTo(masm.label(), &masm);
            slowExit = masm.jump();
            pic.secondShapeGuard = masm.distanceOf(masm.label()) - masm.distanceOf(start);
        } else {
            pic.secondShapeGuard = 0;
        }

        PICLinker buffer(masm, pic);
        if (!buffer.init(cx))
            return error();

        if (!buffer.verifyRange(pic.lastCodeBlock(f.jit())) ||
            !buffer.verifyRange(f.jit())) {
            return disable("code memory is out of range");
        }

        buffer.link(shapeGuard, pic.slowPathStart);
        if (slowExit.isSet())
            buffer.link(slowExit.get(), pic.slowPathStart);
        for (Jump *pj = slowExits.begin(); pj != slowExits.end(); ++pj)
            buffer.link(*pj, pic.slowPathStart);
        buffer.link(done, pic.fastPathRejoin);
        if (skipOver.isSet())
            buffer.link(skipOver.get(), pic.fastPathRejoin);
        CodeLocationLabel cs = buffer.finalize();
        JaegerSpew(JSpew_PICs, "generate setprop stub %p %d %d at %p\n",
                   (void*)&pic,
                   initialShape,
                   pic.stubsGenerated,
                   cs.executableAddress());

        // This function can patch either the inline fast path for a generated
        // stub. The stub omits the prefix of the inline fast path that loads
        // the shape, so the offsets are different.
        patchPreviousToHere(cs);

        pic.stubsGenerated++;
        pic.updateLastPath(buffer, start);

        if (pic.stubsGenerated == MAX_PIC_STUBS)
            disable("max stubs reached");

        return Lookup_Cacheable;
    }

    LookupStatus update()
    {
        JS_ASSERT(pic.hit);

        if (obj->isDenseArray())
            return disable("dense array");
        if (!obj->isNative())
            return disable("non-native");

        Class *clasp = obj->getClass();

        if (clasp->setProperty != StrictPropertyStub)
            return disable("set property hook");
        if (clasp->ops.lookupProperty)
            return disable("ops lookup property hook");
        if (clasp->ops.setProperty)
            return disable("ops set property hook");

        jsid id = ATOM_TO_JSID(atom);

        JSObject *holder;
        JSProperty *prop = NULL;

        /* lookupProperty can trigger recompilations. */
        RecompilationMonitor monitor(cx);
        if (!obj->lookupProperty(cx, id, &holder, &prop))
            return error();
        if (monitor.recompiled())
            return Lookup_Uncacheable;

        /* If the property exists but is on a prototype, treat as addprop. */
        if (prop && holder != obj) {
            const Shape *shape = (const Shape *) prop;

            if (!holder->isNative())
                return disable("non-native holder");

            if (!shape->writable())
                return disable("readonly");
            if (!shape->hasDefaultSetter() || !shape->hasDefaultGetter())
                return disable("getter/setter in prototype");
            if (shape->hasShortID())
                return disable("short ID in prototype");
            if (!shape->hasSlot())
                return disable("missing slot");

            prop = NULL;
        }

        if (!prop) {
            /* Adding a property to the object. */
            if (obj->isDelegate())
                return disable("delegate");
            if (!obj->isExtensible())
                return disable("not extensible");

            if (clasp->addProperty != PropertyStub)
                return disable("add property hook");
            if (clasp->ops.defineProperty)
                return disable("ops define property hook");

            uint32 index;
            if (js_IdIsIndex(id, &index))
                return disable("index");

            uint32 initialShape = obj->shape();

            if (!obj->ensureClassReservedSlots(cx))
                return error();

            uint32 slots = obj->numSlots();
            uintN flags = 0;
            PropertyOp getter = clasp->getProperty;

            if (pic.kind == ic::PICInfo::SETMETHOD) {
                if (!obj->canHaveMethodBarrier())
                    return disable("can't have method barrier");

                JSObject *funobj = &f.regs.sp[-1].toObject();
                if (funobj != GET_FUNCTION_PRIVATE(cx, funobj))
                    return disable("mismatched function");

                flags |= Shape::METHOD;
                getter = CastAsPropertyOp(funobj);
            }

            /*
             * Define the property but do not set it yet. For setmethod,
             * populate the slot to satisfy the method invariant (in case we
             * hit an early return below).
             */
            id = js_CheckForStringIndex(id);
            const Shape *shape =
                obj->putProperty(cx, id, getter, clasp->setProperty,
                                 SHAPE_INVALID_SLOT, JSPROP_ENUMERATE, flags, 0);
            if (!shape)
                return error();
            if (flags & Shape::METHOD)
                obj->nativeSetSlot(shape->slot, f.regs.sp[-1]);

            /*
             * Test after calling putProperty since it can switch obj into
             * dictionary mode, specifically if the shape tree ancestor line
             * exceeds PropertyTree::MAX_HEIGHT.
             */
            if (obj->inDictionaryMode())
                return disable("dictionary");

            if (!shape->hasDefaultSetter())
                return disable("adding non-default setter");
            if (!shape->hasSlot())
                return disable("adding invalid slot");

            /*
             * Watch for cases where the object reallocated its slots when
             * adding the property, and disable the PIC.  Otherwise we will
             * keep generating identical PICs as side exits are taken on the
             * capacity checks.  Alternatively, we could avoid the disable
             * and just not generate a stub in case there are multiple shapes
             * that can flow here which don't all require reallocation.
             * Doing this would cause us to walk down this same update path
             * every time a reallocation is needed, however, which will
             * usually be a slowdown even if there *are* other shapes that
             * don't realloc.
             */
            if (obj->numSlots() != slots)
                return disable("insufficient slot capacity");

            if (pic.typeMonitored) {
                RecompilationMonitor monitor(cx);
                cx->addTypePropertyId(obj->getType(), shape->propid, pic.rhsTypes);
                if (monitor.recompiled())
                    return Lookup_Uncacheable;
            }

            return generateStub(initialShape, shape, true);
        }

        const Shape *shape = (const Shape *) prop;
        if (pic.kind == ic::PICInfo::SETMETHOD && !shape->isMethod())
            return disable("set method on non-method shape");
        if (!shape->writable())
            return disable("readonly");

        if (shape->hasDefaultSetter()) {
            if (!shape->hasSlot())
                return disable("invalid slot");
            if (pic.typeMonitored) {
                RecompilationMonitor monitor(cx);
                cx->addTypePropertyId(obj->getType(), shape->propid, pic.rhsTypes);
                if (monitor.recompiled())
                    return Lookup_Uncacheable;
            }
        } else {
            if (shape->hasSetterValue())
                return disable("scripted setter");
            if (shape->setterOp() != SetCallArg &&
                shape->setterOp() != SetCallVar) {
                return disable("setter");
            }
            if (pic.typeMonitored) {
                RecompilationMonitor monitor(cx);
                JSScript *script = obj->getCallObjCalleeFunction()->script();
                uint16 slot = uint16(shape->shortid);
                if (!script->ensureTypeArray(cx))
                    return error();
                if (shape->setterOp() == SetCallArg)
                    script->typeSetArgument(cx, slot, pic.rhsTypes);
                else
                    script->typeSetLocal(cx, slot, pic.rhsTypes);
                if (monitor.recompiled())
                    return Lookup_Uncacheable;
            }
        }

        JS_ASSERT(obj == holder);
        if (!pic.inlinePathPatched &&
            !obj->brandedOrHasMethodBarrier() &&
            shape->hasDefaultSetter() &&
            !obj->isDenseArray()) {
<<<<<<< HEAD
            return patchInline(shape);
=======
            return patchInline(shape, !obj->hasSlotsArray());
>>>>>>> 3b50c25b
        }

        return generateStub(obj->shape(), shape, false);
    }
};

static bool
IsCacheableProtoChain(JSObject *obj, JSObject *holder)
{
    while (obj != holder) {
        /*
         * We cannot assume that we find the holder object on the prototype
         * chain and must check for null proto. The prototype chain can be
         * altered during the lookupProperty call.
         */
        JSObject *proto = obj->getProto();
        if (!proto || !proto->isNative())
            return false;
        obj = proto;
    }
    return true;
}

template <typename IC>
struct GetPropertyHelper {
    // These fields are set in the constructor and describe a property lookup.
    JSContext   *cx;
    JSObject    *obj;
    JSAtom      *atom;
    IC          &ic;
    VMFrame     &f;

    // These fields are set by |bind| and |lookup|. After a call to either
    // function, these are set exactly as they are in JSOP_GETPROP or JSOP_NAME.
    JSObject    *aobj;
    JSObject    *holder;
    JSProperty  *prop;

    // This field is set by |bind| and |lookup| only if they returned
    // Lookup_Cacheable, otherwise it is NULL.
    const Shape *shape;

    GetPropertyHelper(JSContext *cx, JSObject *obj, JSAtom *atom, IC &ic, VMFrame &f)
      : cx(cx), obj(obj), atom(atom), ic(ic), f(f), holder(NULL), prop(NULL), shape(NULL)
    { }

  public:
    LookupStatus bind() {
        RecompilationMonitor monitor(cx);
        if (!js_FindProperty(cx, ATOM_TO_JSID(atom), &obj, &holder, &prop))
            return ic.error(cx);
        if (monitor.recompiled())
            return Lookup_Uncacheable;
        if (!prop)
            return ic.disable(cx, "lookup failed");
        if (!obj->isNative())
            return ic.disable(cx, "non-native");
        if (!IsCacheableProtoChain(obj, holder))
            return ic.disable(cx, "non-native holder");
        shape = (const Shape *)prop;
        return Lookup_Cacheable;
    }

    LookupStatus lookup() {
        JSObject *aobj = js_GetProtoIfDenseArray(obj);
        if (!aobj->isNative())
            return ic.disable(cx, "non-native");

        RecompilationMonitor monitor(cx);
        if (!aobj->lookupProperty(cx, ATOM_TO_JSID(atom), &holder, &prop))
            return ic.error(cx);
        if (monitor.recompiled())
            return Lookup_Uncacheable;

        if (!prop)
            return ic.disable(cx, "lookup failed");
        if (!IsCacheableProtoChain(obj, holder))
            return ic.disable(cx, "non-native holder");
        shape = (const Shape *)prop;
        return Lookup_Cacheable;
    }

    LookupStatus testForGet() {
        if (!shape->hasDefaultGetter()) {
            if (!shape->isMethod())
                return ic.disable(cx, "getter");
            if (!ic.isCallOp())
                return ic.disable(cx, "method valued shape");
        } else if (!shape->hasSlot()) {
            return ic.disable(cx, "no slot");
        }

        return Lookup_Cacheable;
    }

    LookupStatus lookupAndTest() {
        LookupStatus status = lookup();
        if (status != Lookup_Cacheable)
            return status;
        return testForGet();
    }
};

class GetPropCompiler : public PICStubCompiler
{
    JSObject    *obj;
    JSAtom      *atom;
    int         lastStubSecondShapeGuard;

  public:
    GetPropCompiler(VMFrame &f, JSScript *script, JSObject *obj, ic::PICInfo &pic, JSAtom *atom,
                    VoidStubPIC stub)
      : PICStubCompiler(pic.kind == ic::PICInfo::CALL ? "callprop" : "getprop", f, script, pic,
                        JS_FUNC_TO_DATA_PTR(void *, stub)),
        obj(obj),
        atom(atom),
        lastStubSecondShapeGuard(pic.secondShapeGuard)
    { }

    int getLastStubSecondShapeGuard() const {
        return lastStubSecondShapeGuard ? POST_INST_OFFSET(lastStubSecondShapeGuard) : 0;
    }

    static void reset(Repatcher &repatcher, ic::PICInfo &pic)
    {
        GetPropLabels &labels = pic.getPropLabels();
        repatcher.repatchLEAToLoadPtr(labels.getDslotsLoad(pic.fastPathRejoin));
        repatcher.repatch(labels.getInlineShapeData(pic.getFastShapeGuard()),
                          int32(INVALID_SHAPE));
        repatcher.relink(labels.getInlineShapeJump(pic.getFastShapeGuard()), pic.slowPathStart);

        if (pic.hasTypeCheck()) {
            /* TODO: combine pic.u.get into ICLabels? */
            repatcher.relink(labels.getInlineTypeJump(pic.fastPathStart), pic.getSlowTypeCheck());
        }

        VoidStubPIC stub;
        switch (pic.kind) {
          case ic::PICInfo::GET:
            stub = ic::GetProp;
            break;
          case ic::PICInfo::CALL:
            stub = ic::CallProp;
            break;
          default:
            JS_NOT_REACHED("invalid pic kind for GetPropCompiler::reset");
            return;
        }

        FunctionPtr target(JS_FUNC_TO_DATA_PTR(void *, stub));
        repatcher.relink(pic.slowPathCall, target);
    }

    LookupStatus generateArgsLengthStub()
    {
        Assembler masm;

        Jump notArgs = masm.testObjClass(Assembler::NotEqual, pic.objReg, obj->getClass());

        masm.load32(Address(pic.objReg, JSObject::getFixedSlotOffset(ArgumentsObject::INITIAL_LENGTH_SLOT)), pic.objReg);
        masm.move(pic.objReg, pic.shapeReg);
        Jump overridden = masm.branchTest32(Assembler::NonZero, pic.shapeReg,
                                            Imm32(ArgumentsObject::LENGTH_OVERRIDDEN_BIT));
        masm.rshift32(Imm32(ArgumentsObject::PACKED_BITS_COUNT), pic.objReg);

        masm.move(ImmType(JSVAL_TYPE_INT32), pic.shapeReg);
        Jump done = masm.jump();

        PICLinker buffer(masm, pic);
        if (!buffer.init(cx))
            return error();

        if (!buffer.verifyRange(pic.lastCodeBlock(f.jit())) ||
            !buffer.verifyRange(f.jit())) {
            return disable("code memory is out of range");
        }

        buffer.link(notArgs, pic.slowPathStart);
        buffer.link(overridden, pic.slowPathStart);
        buffer.link(done, pic.fastPathRejoin);

        CodeLocationLabel start = buffer.finalize();
        JaegerSpew(JSpew_PICs, "generate args length stub at %p\n",
                   start.executableAddress());

        patchPreviousToHere(start);

        disable("args length done");

        return Lookup_Cacheable;
    }

    LookupStatus generateArrayLengthStub()
    {
        Assembler masm;

        masm.loadObjClass(pic.objReg, pic.shapeReg);
        Jump isDense = masm.testClass(Assembler::Equal, pic.shapeReg, &js_ArrayClass);
        Jump notArray = masm.testClass(Assembler::NotEqual, pic.shapeReg, &js_SlowArrayClass);

        isDense.linkTo(masm.label(), &masm);
        masm.load32(Address(pic.objReg, offsetof(JSObject, privateData)), pic.objReg);
        Jump oob = masm.branch32(Assembler::Above, pic.objReg, Imm32(JSVAL_INT_MAX));
        masm.move(ImmType(JSVAL_TYPE_INT32), pic.shapeReg);
        Jump done = masm.jump();

        PICLinker buffer(masm, pic);
        if (!buffer.init(cx))
            return error();

        if (!buffer.verifyRange(pic.lastCodeBlock(f.jit())) ||
            !buffer.verifyRange(f.jit())) {
            return disable("code memory is out of range");
        }

        buffer.link(notArray, pic.slowPathStart);
        buffer.link(oob, pic.slowPathStart);
        buffer.link(done, pic.fastPathRejoin);

        CodeLocationLabel start = buffer.finalize();
        JaegerSpew(JSpew_PICs, "generate array length stub at %p\n",
                   start.executableAddress());

        patchPreviousToHere(start);

        disable("array length done");

        return Lookup_Cacheable;
    }

    LookupStatus generateStringObjLengthStub()
    {
        Assembler masm;

        Jump notStringObj = masm.testObjClass(Assembler::NotEqual, pic.objReg, obj->getClass());

        masm.loadPayload(Address(pic.objReg, JSObject::getPrimitiveThisOffset()), pic.objReg);
        masm.loadPtr(Address(pic.objReg, JSString::offsetOfLengthAndFlags()), pic.objReg);
        masm.urshift32(Imm32(JSString::LENGTH_SHIFT), pic.objReg);
        masm.move(ImmType(JSVAL_TYPE_INT32), pic.shapeReg);
        Jump done = masm.jump();

        PICLinker buffer(masm, pic);
        if (!buffer.init(cx))
            return error();

        if (!buffer.verifyRange(pic.lastCodeBlock(f.jit())) ||
            !buffer.verifyRange(f.jit())) {
            return disable("code memory is out of range");
        }

        buffer.link(notStringObj, pic.slowPathStart);
        buffer.link(done, pic.fastPathRejoin);

        CodeLocationLabel start = buffer.finalize();
        JaegerSpew(JSpew_PICs, "generate string object length stub at %p\n",
                   start.executableAddress());

        patchPreviousToHere(start);

        disable("string object length done");

        return Lookup_Cacheable;
    }

    LookupStatus generateStringCallStub()
    {
        JS_ASSERT(pic.hasTypeCheck());
        JS_ASSERT(pic.kind == ic::PICInfo::CALL);

        if (!f.fp()->script()->global)
            return disable("String.prototype without compile-and-go global");

        GetPropertyHelper<GetPropCompiler> getprop(cx, obj, atom, *this, f);
        LookupStatus status = getprop.lookupAndTest();
        if (status != Lookup_Cacheable)
            return status;
        if (getprop.obj != getprop.holder)
            return disable("proto walk on String.prototype");

        Assembler masm;

        /* Only strings are allowed. */
        Jump notString = masm.branchPtr(Assembler::NotEqual, pic.typeReg(),
                                        ImmType(JSVAL_TYPE_STRING));

        /*
         * Sink pic.objReg, since we're about to lose it.
         *
         * Note: This is really hacky, and relies on f.regs.sp being set
         * correctly in ic::CallProp. Should we just move the store higher
         * up in the fast path, or put this offset in PICInfo?
         */
        uint32 thisvOffset = uint32(f.regs.sp - f.fp()->slots()) - 1;
        Address thisv(JSFrameReg, sizeof(StackFrame) + thisvOffset * sizeof(Value));
        masm.storeValueFromComponents(ImmType(JSVAL_TYPE_STRING),
                                      pic.objReg, thisv);

        /*
         * Clobber objReg with String.prototype and do some PIC stuff. Well,
         * really this is now a MIC, except it won't ever be patched, so we
         * just disable the PIC at the end. :FIXME:? String.prototype probably
         * does not get random shape changes.
         */
        masm.move(ImmPtr(obj), pic.objReg);
        masm.loadShape(pic.objReg, pic.shapeReg);
        Jump shapeMismatch = masm.branch32(Assembler::NotEqual, pic.shapeReg,
                                           Imm32(obj->shape()));
        masm.loadObjProp(obj, pic.objReg, getprop.shape, pic.shapeReg, pic.objReg);

        Jump done = masm.jump();

        PICLinker buffer(masm, pic);
        if (!buffer.init(cx))
            return error();

        if (!buffer.verifyRange(pic.lastCodeBlock(f.jit())) ||
            !buffer.verifyRange(f.jit())) {
            return disable("code memory is out of range");
        }

        buffer.link(notString, pic.getSlowTypeCheck());
        buffer.link(shapeMismatch, pic.slowPathStart);
        buffer.link(done, pic.fastPathRejoin);

        CodeLocationLabel cs = buffer.finalize();
        JaegerSpew(JSpew_PICs, "generate string call stub at %p\n",
                   cs.executableAddress());

        /* Patch the type check to jump here. */
        if (pic.hasTypeCheck()) {
            Repatcher repatcher(f.jit());
            repatcher.relink(pic.getPropLabels().getInlineTypeJump(pic.fastPathStart), cs);
        }

        /* Disable the PIC so we don't keep generating stubs on the above shape mismatch. */
        disable("generated string call stub");

        return Lookup_Cacheable;
    }

    LookupStatus generateStringLengthStub()
    {
        JS_ASSERT(pic.hasTypeCheck());

        Assembler masm;
        Jump notString = masm.branchPtr(Assembler::NotEqual, pic.typeReg(),
                                        ImmType(JSVAL_TYPE_STRING));
        masm.loadPtr(Address(pic.objReg, JSString::offsetOfLengthAndFlags()), pic.objReg);
        // String length is guaranteed to be no more than 2**28, so the 32-bit operation is OK.
        masm.urshift32(Imm32(JSString::LENGTH_SHIFT), pic.objReg);
        masm.move(ImmType(JSVAL_TYPE_INT32), pic.shapeReg);
        Jump done = masm.jump();

        PICLinker buffer(masm, pic);
        if (!buffer.init(cx))
            return error();

        if (!buffer.verifyRange(pic.lastCodeBlock(f.jit())) ||
            !buffer.verifyRange(f.jit())) {
            return disable("code memory is out of range");
        }

        buffer.link(notString, pic.getSlowTypeCheck());
        buffer.link(done, pic.fastPathRejoin);

        CodeLocationLabel start = buffer.finalize();
        JaegerSpew(JSpew_PICs, "generate string length stub at %p\n",
                   start.executableAddress());

        if (pic.hasTypeCheck()) {
            Repatcher repatcher(f.jit());
            repatcher.relink(pic.getPropLabels().getInlineTypeJump(pic.fastPathStart), start);
        }

        disable("generated string length stub");

        return Lookup_Cacheable;
    }

    LookupStatus patchInline(JSObject *holder, const Shape *shape)
    {
        spew("patch", "inline");
        Repatcher repatcher(f.jit());
        GetPropLabels &labels = pic.getPropLabels();

        int32 offset;
        if (holder->isFixedSlot(shape->slot)) {
            CodeLocationInstruction istr = labels.getDslotsLoad(pic.fastPathRejoin);
            repatcher.repatchLoadPtrToLEA(istr);

            //
            // We've patched | mov dslots, [obj + DSLOTS_OFFSET]
            // To:           | lea fslots, [obj + DSLOTS_OFFSET]
            //
            // Because the offset is wrong, it's necessary to correct it
            // below.
            //
            int32 diff = int32(JSObject::getFixedSlotOffset(0)) -
                         int32(JSObject::offsetOfSlots());
            JS_ASSERT(diff != 0);
            offset  = (int32(shape->slot) * sizeof(Value)) + diff;
        } else {
            offset = holder->dynamicSlotIndex(shape->slot) * sizeof(Value);
        }

        repatcher.repatch(labels.getInlineShapeData(pic.getFastShapeGuard()), obj->shape());
        repatcher.patchAddressOffsetForValueLoad(labels.getValueLoad(pic.fastPathRejoin), offset);

        pic.inlinePathPatched = true;

        return Lookup_Cacheable;
    }

    LookupStatus generateStub(JSObject *holder, const Shape *shape)
    {
        Vector<Jump, 8> shapeMismatches(cx);

        Assembler masm;

        Label start;
        Jump shapeGuardJump;
        Jump argsLenGuard;

        bool setStubShapeOffset = true;
        if (obj->isDenseArray()) {
            start = masm.label();
            shapeGuardJump = masm.testObjClass(Assembler::NotEqual, pic.objReg, obj->getClass());

            /*
             * No need to assert validity of GETPROP_STUB_SHAPE_JUMP in this case:
             * the IC is disabled after a dense array hit, so no patching can occur.
             */
#ifndef JS_HAS_IC_LABELS
            setStubShapeOffset = false;
#endif
        } else {
            if (pic.shapeNeedsRemat()) {
                masm.loadShape(pic.objReg, pic.shapeReg);
                pic.shapeRegHasBaseShape = true;
            }

            start = masm.label();
            shapeGuardJump = masm.branch32FixedLength(Assembler::NotEqual, pic.shapeReg,
                                                      Imm32(obj->shape()));
        }
        Label stubShapeJumpLabel = masm.label();

        if (!shapeMismatches.append(shapeGuardJump))
            return error();

        RegisterID holderReg = pic.objReg;
        if (obj != holder) {
            // Bake in the holder identity. Careful not to clobber |objReg|, since we can't remat it.
            holderReg = pic.shapeReg;
            masm.move(ImmPtr(holder), holderReg);
            pic.shapeRegHasBaseShape = false;

            // Guard on the holder's shape.
            Jump j = masm.guardShape(holderReg, holder);
            if (!shapeMismatches.append(j))
                return error();

            pic.secondShapeGuard = masm.distanceOf(masm.label()) - masm.distanceOf(start);
        } else {
            pic.secondShapeGuard = 0;
        }

        /* Load the value out of the object. */
        masm.loadObjProp(holder, holderReg, shape, pic.shapeReg, pic.objReg);
        Jump done = masm.jump();

        PICLinker buffer(masm, pic);
        if (!buffer.init(cx))
            return error();

        if (!buffer.verifyRange(pic.lastCodeBlock(f.jit())) ||
            !buffer.verifyRange(f.jit())) {
            return disable("code memory is out of range");
        }

        // The guard exit jumps to the original slow case.
        for (Jump *pj = shapeMismatches.begin(); pj != shapeMismatches.end(); ++pj)
            buffer.link(*pj, pic.slowPathStart);

        // The final exit jumps to the store-back in the inline stub.
        buffer.link(done, pic.fastPathRejoin);
        CodeLocationLabel cs = buffer.finalize();
        JaegerSpew(JSpew_PICs, "generated %s stub at %p\n", type, cs.executableAddress());

        patchPreviousToHere(cs);

        pic.stubsGenerated++;
        pic.updateLastPath(buffer, start);

        if (setStubShapeOffset)
            pic.getPropLabels().setStubShapeJump(masm, start, stubShapeJumpLabel);

        if (pic.stubsGenerated == MAX_PIC_STUBS)
            disable("max stubs reached");
        if (obj->isDenseArray())
            disable("dense array");

        return Lookup_Cacheable;
    }

    void patchPreviousToHere(CodeLocationLabel cs)
    {
        Repatcher repatcher(pic.lastCodeBlock(f.jit()));
        CodeLocationLabel label = pic.lastPathStart();

        // Patch either the inline fast path or a generated stub. The stub
        // omits the prefix of the inline fast path that loads the shape, so
        // the offsets are different.
        int shapeGuardJumpOffset;
        if (pic.stubsGenerated)
            shapeGuardJumpOffset = pic.getPropLabels().getStubShapeJumpOffset();
        else
            shapeGuardJumpOffset = pic.shapeGuard + pic.getPropLabels().getInlineShapeJumpOffset();
        repatcher.relink(label.jumpAtOffset(shapeGuardJumpOffset), cs);
        if (int secondGuardOffset = getLastStubSecondShapeGuard())
            repatcher.relink(label.jumpAtOffset(secondGuardOffset), cs);
    }

    LookupStatus update()
    {
        JS_ASSERT(pic.hit);

        GetPropertyHelper<GetPropCompiler> getprop(cx, obj, atom, *this, f);
        LookupStatus status = getprop.lookupAndTest();
        if (status != Lookup_Cacheable)
            return status;

        if (obj == getprop.holder && !pic.inlinePathPatched)
            return patchInline(getprop.holder, getprop.shape);

        return generateStub(getprop.holder, getprop.shape);
    }
};

class ScopeNameCompiler : public PICStubCompiler
{
  private:
    typedef Vector<Jump, 8, ContextAllocPolicy> JumpList;

    JSObject *scopeChain;
    JSAtom *atom;
    GetPropertyHelper<ScopeNameCompiler> getprop;
    ScopeNameCompiler *thisFromCtor() { return this; }

    void patchPreviousToHere(CodeLocationLabel cs)
    {
        ScopeNameLabels &       labels = pic.scopeNameLabels();
        Repatcher               repatcher(pic.lastCodeBlock(f.jit()));
        CodeLocationLabel       start = pic.lastPathStart();
        JSC::CodeLocationJump   jump;

        // Patch either the inline fast path or a generated stub.
        if (pic.stubsGenerated)
            jump = labels.getStubJump(start);
        else
            jump = labels.getInlineJump(start);
        repatcher.relink(jump, cs);
    }

    LookupStatus walkScopeChain(Assembler &masm, JumpList &fails)
    {
        /* Walk the scope chain. */
        JSObject *tobj = scopeChain;

        /* For GETXPROP, we'll never enter this loop. */
        JS_ASSERT_IF(pic.kind == ic::PICInfo::XNAME, tobj && tobj == getprop.holder);
        JS_ASSERT_IF(pic.kind == ic::PICInfo::XNAME, getprop.obj == tobj);

        while (tobj && tobj != getprop.holder) {
            if (!IsCacheableNonGlobalScope(tobj))
                return disable("non-cacheable scope chain object");
            JS_ASSERT(tobj->isNative());

            if (tobj != scopeChain) {
                /* scopeChain will never be NULL, but parents can be NULL. */
                Jump j = masm.branchTestPtr(Assembler::Zero, pic.objReg, pic.objReg);
                if (!fails.append(j))
                    return error();
            }

            /* Guard on intervening shapes. */
            masm.loadShape(pic.objReg, pic.shapeReg);
            Jump j = masm.branch32(Assembler::NotEqual, pic.shapeReg, Imm32(tobj->shape()));
            if (!fails.append(j))
                return error();

            /* Load the next link in the scope chain. */
            Address parent(pic.objReg, offsetof(JSObject, parent));
            masm.loadPtr(parent, pic.objReg);

            tobj = tobj->getParent();
        }

        if (tobj != getprop.holder)
            return disable("scope chain walk terminated early");

        return Lookup_Cacheable;
    }

  public:
    ScopeNameCompiler(VMFrame &f, JSScript *script, JSObject *scopeChain, ic::PICInfo &pic,
                      JSAtom *atom, VoidStubPIC stub)
      : PICStubCompiler("name", f, script, pic, JS_FUNC_TO_DATA_PTR(void *, stub)),
        scopeChain(scopeChain), atom(atom),
        getprop(f.cx, NULL, atom, *thisFromCtor(), f)
    { }

    static void reset(Repatcher &repatcher, ic::PICInfo &pic)
    {
        ScopeNameLabels &labels = pic.scopeNameLabels();

        /* Link the inline path back to the slow path. */
        JSC::CodeLocationJump inlineJump = labels.getInlineJump(pic.fastPathStart);
        repatcher.relink(inlineJump, pic.slowPathStart);

        VoidStubPIC stub = (pic.kind == ic::PICInfo::NAME) ? ic::Name : ic::XName;
        FunctionPtr target(JS_FUNC_TO_DATA_PTR(void *, stub));
        repatcher.relink(pic.slowPathCall, target);
    }

    LookupStatus generateGlobalStub(JSObject *obj)
    {
        Assembler masm;
        JumpList fails(cx);
        ScopeNameLabels &labels = pic.scopeNameLabels();

        /* For GETXPROP, the object is already in objReg. */
        if (pic.kind == ic::PICInfo::NAME)
            masm.loadPtr(Address(JSFrameReg, StackFrame::offsetOfScopeChain()), pic.objReg);

        JS_ASSERT(obj == getprop.holder);
        JS_ASSERT(getprop.holder == scopeChain->getGlobal());

        LookupStatus status = walkScopeChain(masm, fails);
        if (status != Lookup_Cacheable)
            return status;

        /* If a scope chain walk was required, the final object needs a NULL test. */
        MaybeJump finalNull;
        if (pic.kind == ic::PICInfo::NAME)
            finalNull = masm.branchTestPtr(Assembler::Zero, pic.objReg, pic.objReg);
        masm.loadShape(pic.objReg, pic.shapeReg);
        Jump finalShape = masm.branch32(Assembler::NotEqual, pic.shapeReg, Imm32(getprop.holder->shape()));

        masm.loadObjProp(obj, pic.objReg, getprop.shape, pic.shapeReg, pic.objReg);
        Jump done = masm.jump();

        /* All failures flow to here, so there is a common point to patch. */
        for (Jump *pj = fails.begin(); pj != fails.end(); ++pj)
            pj->linkTo(masm.label(), &masm);
        if (finalNull.isSet())
            finalNull.get().linkTo(masm.label(), &masm);
        finalShape.linkTo(masm.label(), &masm);
        Label failLabel = masm.label();
        Jump failJump = masm.jump();

        PICLinker buffer(masm, pic);
        if (!buffer.init(cx))
            return error();

        if (!buffer.verifyRange(pic.lastCodeBlock(f.jit())) ||
            !buffer.verifyRange(f.jit())) {
            return disable("code memory is out of range");
        }

        buffer.link(failJump, pic.slowPathStart);
        buffer.link(done, pic.fastPathRejoin);
        CodeLocationLabel cs = buffer.finalize();
        JaegerSpew(JSpew_PICs, "generated %s global stub at %p\n", type, cs.executableAddress());
        spew("NAME stub", "global");

        patchPreviousToHere(cs);

        pic.stubsGenerated++;
        pic.updateLastPath(buffer, failLabel);
        labels.setStubJump(masm, failLabel, failJump);

        if (pic.stubsGenerated == MAX_PIC_STUBS)
            disable("max stubs reached");

        return Lookup_Cacheable;
    }

    enum CallObjPropKind {
        ARG,
        VAR
    };

    LookupStatus generateCallStub(JSObject *obj)
    {
        Assembler masm;
        Vector<Jump, 8, ContextAllocPolicy> fails(cx);
        ScopeNameLabels &labels = pic.scopeNameLabels();

        /* For GETXPROP, the object is already in objReg. */
        if (pic.kind == ic::PICInfo::NAME)
            masm.loadPtr(Address(JSFrameReg, StackFrame::offsetOfScopeChain()), pic.objReg);

        JS_ASSERT(obj == getprop.holder);
        JS_ASSERT(getprop.holder != scopeChain->getGlobal());

        CallObjPropKind kind;
        const Shape *shape = getprop.shape;
        if (shape->getterOp() == GetCallArg) {
            kind = ARG;
        } else if (shape->getterOp() == GetCallVar) {
            kind = VAR;
        } else {
            return disable("unhandled callobj sprop getter");
        }

        LookupStatus status = walkScopeChain(masm, fails);
        if (status != Lookup_Cacheable)
            return status;

        /* If a scope chain walk was required, the final object needs a NULL test. */
        MaybeJump finalNull;
        if (pic.kind == ic::PICInfo::NAME)
            finalNull = masm.branchTestPtr(Assembler::Zero, pic.objReg, pic.objReg);
        masm.loadShape(pic.objReg, pic.shapeReg);
        Jump finalShape = masm.branch32(Assembler::NotEqual, pic.shapeReg, Imm32(getprop.holder->shape()));

        /* Get callobj's stack frame. */
        masm.loadObjPrivate(pic.objReg, pic.shapeReg);

        JSFunction *fun = getprop.holder->getCallObjCalleeFunction();
        uint16 slot = uint16(shape->shortid);

        Jump skipOver;
        Jump escapedFrame = masm.branchTestPtr(Assembler::Zero, pic.shapeReg, pic.shapeReg);

        /* Not-escaped case. */
        {
            Address addr(pic.shapeReg, kind == ARG ? StackFrame::offsetOfFormalArg(fun, slot)
                                                   : StackFrame::offsetOfFixed(slot));
            masm.loadPayload(addr, pic.objReg);
            masm.loadTypeTag(addr, pic.shapeReg);
            skipOver = masm.jump();
        }

        escapedFrame.linkTo(masm.label(), &masm);

        {
            if (kind == VAR)
                slot += fun->nargs;

            slot += JSObject::CALL_RESERVED_SLOTS;
            Address address = masm.objPropAddress(obj, pic.objReg, slot);

            /* Safe because type is loaded first. */
            masm.loadValueAsComponents(address, pic.shapeReg, pic.objReg);
        }

        skipOver.linkTo(masm.label(), &masm);
        Jump done = masm.jump();

        // All failures flow to here, so there is a common point to patch.
        for (Jump *pj = fails.begin(); pj != fails.end(); ++pj)
            pj->linkTo(masm.label(), &masm);
        if (finalNull.isSet())
            finalNull.get().linkTo(masm.label(), &masm);
        finalShape.linkTo(masm.label(), &masm);
        Label failLabel = masm.label();
        Jump failJump = masm.jump();

        PICLinker buffer(masm, pic);
        if (!buffer.init(cx))
            return error();

        if (!buffer.verifyRange(pic.lastCodeBlock(f.jit())) ||
            !buffer.verifyRange(f.jit())) {
            return disable("code memory is out of range");
        }

        buffer.link(failJump, pic.slowPathStart);
        buffer.link(done, pic.fastPathRejoin);
        CodeLocationLabel cs = buffer.finalize();
        JaegerSpew(JSpew_PICs, "generated %s call stub at %p\n", type, cs.executableAddress());

        patchPreviousToHere(cs);

        pic.stubsGenerated++;
        pic.updateLastPath(buffer, failLabel);
        labels.setStubJump(masm, failLabel, failJump);

        if (pic.stubsGenerated == MAX_PIC_STUBS)
            disable("max stubs reached");

        return Lookup_Cacheable;
    }

    LookupStatus updateForName()
    {
        // |getprop.obj| is filled by bind()
        LookupStatus status = getprop.bind();
        if (status != Lookup_Cacheable)
            return status;

        return update(getprop.obj);
    }

    LookupStatus updateForXName()
    {
        // |obj| and |getprop.obj| are NULL, but should be the given scopeChain.
        getprop.obj = scopeChain;
        LookupStatus status = getprop.lookup();
        if (status != Lookup_Cacheable)
            return status;

        return update(getprop.obj);
    }

    LookupStatus update(JSObject *obj)
    {
        if (obj != getprop.holder)
            return disable("property is on proto of a scope object");

        if (obj->getClass() == &js_CallClass)
            return generateCallStub(obj);

        LookupStatus status = getprop.testForGet();
        if (status != Lookup_Cacheable)
            return status;

        if (!obj->getParent())
            return generateGlobalStub(obj);

        return disable("scope object not handled yet");
    }

    bool retrieve(Value *vp)
    {
        JSObject *obj = getprop.obj;
        JSObject *holder = getprop.holder;
        const JSProperty *prop = getprop.prop;

        if (!prop) {
            /* Kludge to allow (typeof foo == "undefined") tests. */
            disable("property not found");
            if (pic.kind == ic::PICInfo::NAME) {
                JSOp op2 = js_GetOpcode(cx, f.script(), f.pc() + JSOP_NAME_LENGTH);
                if (op2 == JSOP_TYPEOF) {
                    vp->setUndefined();
                    return true;
                }
            }
            ReportAtomNotDefined(cx, atom);
            return false;
        }

        // If the property was found, but we decided not to cache it, then
        // take a slow path and do a full property fetch.
        if (!getprop.shape)
            return obj->getProperty(cx, ATOM_TO_JSID(atom), vp);

        const Shape *shape = getprop.shape;
        JSObject *normalized = obj;
        if (obj->getClass() == &js_WithClass && !shape->hasDefaultGetter())
            normalized = js_UnwrapWithObject(cx, obj);
        NATIVE_GET(cx, normalized, holder, shape, JSGET_METHOD_BARRIER, vp, return false);

        return true;
    }

    bool updateTypes()
    {
        if (!cx->typeInferenceEnabled())
            return true;

        types::AutoEnterTypeInference enter(cx);
        const Shape *shape = getprop.shape;

        /* Get the type set to use. We can stop early if we know the IC has been disabled. */
        types::TypeSet *types = NULL;

        if (getprop.obj->getClass() == &js_CallClass) {
            JS_ASSERT(shape->getterOp() == GetCallArg || shape->getterOp() == GetCallVar);
            JSScript *newscript = getprop.obj->getCallObjCalleeFunction()->script();
            uint16 slot = uint16(getprop.shape->shortid);
            if (!newscript->ensureTypeArray(cx))
                return false;
            if (shape->getterOp() == GetCallArg)
                types = newscript->argTypes(slot);
            else if (shape->getterOp() == GetCallVar)
                types = newscript->localTypes(slot);
        } else {
            JS_ASSERT(!getprop.obj->getParent());
            if (getprop.obj->getType()->unknownProperties()) {
                f.script()->typeMonitorUnknown(cx, f.pc());
                return true;
            }
            types = getprop.obj->getType()->getProperty(cx, shape->propid, false);
            if (!types)
                return false;
        }

        types->pushAllTypes(cx, f.script(), f.pc());
        return true;
    }
};

class BindNameCompiler : public PICStubCompiler
{
    JSObject *scopeChain;
    JSAtom *atom;

  public:
    BindNameCompiler(VMFrame &f, JSScript *script, JSObject *scopeChain, ic::PICInfo &pic,
                      JSAtom *atom, VoidStubPIC stub)
      : PICStubCompiler("bind", f, script, pic, JS_FUNC_TO_DATA_PTR(void *, stub)),
        scopeChain(scopeChain), atom(atom)
    { }

    static void reset(Repatcher &repatcher, ic::PICInfo &pic)
    {
        BindNameLabels &labels = pic.bindNameLabels();

        /* Link the inline jump back to the slow path. */
        JSC::CodeLocationJump inlineJump = labels.getInlineJump(pic.getFastShapeGuard());
        repatcher.relink(inlineJump, pic.slowPathStart);

        /* Link the slow path to call the IC entry point. */
        FunctionPtr target(JS_FUNC_TO_DATA_PTR(void *, ic::BindName));
        repatcher.relink(pic.slowPathCall, target);
    }

    void patchPreviousToHere(CodeLocationLabel cs)
    {
        BindNameLabels &labels = pic.bindNameLabels();
        Repatcher repatcher(pic.lastCodeBlock(f.jit()));
        JSC::CodeLocationJump jump;

        /* Patch either the inline fast path or a generated stub. */
        if (pic.stubsGenerated)
            jump = labels.getStubJump(pic.lastPathStart());
        else
            jump = labels.getInlineJump(pic.getFastShapeGuard());
        repatcher.relink(jump, cs);
    }

    LookupStatus generateStub(JSObject *obj)
    {
        Assembler masm;
        js::Vector<Jump, 8, ContextAllocPolicy> fails(cx);

        BindNameLabels &labels = pic.bindNameLabels();

        /* Guard on the shape of the scope chain. */
        masm.loadPtr(Address(JSFrameReg, StackFrame::offsetOfScopeChain()), pic.objReg);
        masm.loadShape(pic.objReg, pic.shapeReg);
        Jump firstShape = masm.branch32(Assembler::NotEqual, pic.shapeReg,
                                        Imm32(scopeChain->shape()));

        /* Walk up the scope chain. */
        JSObject *tobj = scopeChain;
        Address parent(pic.objReg, offsetof(JSObject, parent));
        while (tobj && tobj != obj) {
            if (!IsCacheableNonGlobalScope(tobj))
                return disable("non-cacheable obj in scope chain");
            masm.loadPtr(parent, pic.objReg);
            Jump nullTest = masm.branchTestPtr(Assembler::Zero, pic.objReg, pic.objReg);
            if (!fails.append(nullTest))
                return error();
            masm.loadShape(pic.objReg, pic.shapeReg);
            Jump shapeTest = masm.branch32(Assembler::NotEqual, pic.shapeReg,
                                           Imm32(tobj->shape()));
            if (!fails.append(shapeTest))
                return error();
            tobj = tobj->getParent();
        }
        if (tobj != obj)
            return disable("indirect hit");

        Jump done = masm.jump();

        // All failures flow to here, so there is a common point to patch.
        for (Jump *pj = fails.begin(); pj != fails.end(); ++pj)
            pj->linkTo(masm.label(), &masm);
        firstShape.linkTo(masm.label(), &masm);
        Label failLabel = masm.label();
        Jump failJump = masm.jump();

        PICLinker buffer(masm, pic);
        if (!buffer.init(cx))
            return error();

        if (!buffer.verifyRange(pic.lastCodeBlock(f.jit())) ||
            !buffer.verifyRange(f.jit())) {
            return disable("code memory is out of range");
        }

        buffer.link(failJump, pic.slowPathStart);
        buffer.link(done, pic.fastPathRejoin);
        CodeLocationLabel cs = buffer.finalize();
        JaegerSpew(JSpew_PICs, "generated %s stub at %p\n", type, cs.executableAddress());

        patchPreviousToHere(cs);

        pic.stubsGenerated++;
        pic.updateLastPath(buffer, failLabel);
        labels.setStubJump(masm, failLabel, failJump);

        if (pic.stubsGenerated == MAX_PIC_STUBS)
            disable("max stubs reached");

        return Lookup_Cacheable;
    }

    JSObject *update()
    {
        JS_ASSERT(scopeChain->getParent());

        JSObject *obj = js_FindIdentifierBase(cx, scopeChain, ATOM_TO_JSID(atom));
        if (!obj)
            return obj;

        if (!pic.hit) {
            spew("first hit", "nop");
            pic.hit = true;
            return obj;
        }

        LookupStatus status = generateStub(obj);
        if (status == Lookup_Error)
            return NULL;

        return obj;
    }
};

static void JS_FASTCALL
DisabledGetPropIC(VMFrame &f, ic::PICInfo *pic)
{
    stubs::GetProp(f);
}

static void JS_FASTCALL
DisabledGetPropICNoCache(VMFrame &f, ic::PICInfo *pic)
{
    stubs::GetPropNoCache(f, pic->atom);
}

void JS_FASTCALL
ic::GetProp(VMFrame &f, ic::PICInfo *pic)
{
    JSScript *script = f.fp()->script();

    JSAtom *atom = pic->atom;
    if (atom == f.cx->runtime->atomState.lengthAtom) {
        if (f.regs.sp[-1].isString()) {
            GetPropCompiler cc(f, script, NULL, *pic, NULL, DisabledGetPropIC);
            LookupStatus status = cc.generateStringLengthStub();
            if (status == Lookup_Error)
                THROW();
            JSString *str = f.regs.sp[-1].toString();
            f.regs.sp[-1].setInt32(str->length());
            f.script()->typeMonitor(f.cx, f.pc(), f.regs.sp[-1]);
            return;
        } else if (!f.regs.sp[-1].isPrimitive()) {
            JSObject *obj = &f.regs.sp[-1].toObject();
            if (obj->isArray() ||
                (obj->isArguments() && !obj->asArguments()->hasOverriddenLength()) ||
                obj->isString()) {
                GetPropCompiler cc(f, script, obj, *pic, NULL, DisabledGetPropIC);
                if (obj->isArray()) {
                    LookupStatus status = cc.generateArrayLengthStub();
                    if (status == Lookup_Error)
                        THROW();
                    f.regs.sp[-1].setNumber(obj->getArrayLength());
                } else if (obj->isArguments()) {
                    LookupStatus status = cc.generateArgsLengthStub();
                    if (status == Lookup_Error)
                        THROW();
                    f.regs.sp[-1].setInt32(int32_t(obj->asArguments()->initialLength()));
                } else if (obj->isString()) {
                    LookupStatus status = cc.generateStringObjLengthStub();
                    if (status == Lookup_Error)
                        THROW();
                    JSString *str = obj->getPrimitiveThis().toString();
                    f.regs.sp[-1].setInt32(str->length());
                }
                f.script()->typeMonitor(f.cx, f.pc(), f.regs.sp[-1]);
                return;
            }
        }
        atom = f.cx->runtime->atomState.lengthAtom;
    }

    bool usePropCache = pic->usePropCache;

    /*
     * ValueToObject can trigger recompilations if it lazily initializes any
     * of the primitive classes (Boolean, Number, String). :XXX: if these
     * classes are made eager then this monitoring is not necessary.
     */
    RecompilationMonitor monitor(f.cx);

    JSObject *obj = ValueToObject(f.cx, &f.regs.sp[-1]);
    if (!obj)
        THROW();

    if (!monitor.recompiled() && pic->shouldUpdate(f.cx)) {
        VoidStubPIC stub = pic->usePropCache
                           ? DisabledGetPropIC
                           : DisabledGetPropICNoCache;
        GetPropCompiler cc(f, script, obj, *pic, atom, stub);
        if (!cc.update()) {
            cc.disable("error");
            THROW();
        }
    }

    Value v;
    if (!obj->getProperty(f.cx, ATOM_TO_JSID(atom), &v))
        THROW();

    /*
     * Ignore undefined reads for the 'prototype' property in constructors,
     * which will be at the start of the script and are never holes due to fun_resolve.
     * Any undefined value was explicitly stored here, and is known by inference.
     * :FIXME: looking under the usePropCache abstraction, which is only unset for
     * reads of the prototype.
     */
    if (usePropCache)
        f.script()->typeMonitor(f.cx, f.pc(), v);

    f.regs.sp[-1] = v;
}

void JS_FASTCALL
ic::GetPropNoCache(VMFrame &f, ic::PICInfo *pic)
{
    /*
     * The PIC stores whether to use the property cache or not. We use two different
     * stub calls so we can distinguish uncached calls made to construct this from
     * any cached calls at the first opcode in a script.
     */
    GetProp(f, pic);
}

template <JSBool strict>
static void JS_FASTCALL
DisabledSetPropIC(VMFrame &f, ic::PICInfo *pic)
{
    stubs::SetName<strict>(f, pic->atom);
}

template <JSBool strict>
static void JS_FASTCALL
DisabledSetPropICNoCache(VMFrame &f, ic::PICInfo *pic)
{
    stubs::SetPropNoCache<strict>(f, pic->atom);
}

void JS_FASTCALL
ic::SetProp(VMFrame &f, ic::PICInfo *pic)
{
    JSScript *script = f.fp()->script();
    JS_ASSERT(pic->isSet());

    VoidStubPIC stub = pic->usePropCache
                       ? STRICT_VARIANT(DisabledSetPropIC)
                       : STRICT_VARIANT(DisabledSetPropICNoCache);

    // Save this in case the compiler triggers a recompilation of this script.
    JSAtom *atom = pic->atom;
    VoidStubAtom nstub = pic->usePropCache
                         ? STRICT_VARIANT(stubs::SetName)
                         : STRICT_VARIANT(stubs::SetPropNoCache);

    RecompilationMonitor monitor(f.cx);

    JSObject *obj = ValueToObject(f.cx, &f.regs.sp[-2]);
    if (!obj)
        THROW();

    // Note, we can't use SetName for PROPINC PICs because the property
    // cache can't handle a GET and SET from the same scripted PC.
    if (!monitor.recompiled() && pic->shouldUpdate(f.cx)) {
        SetPropCompiler cc(f, script, obj, *pic, atom, stub);
        LookupStatus status = cc.update();
        if (status == Lookup_Error)
            THROW();
    }

<<<<<<< HEAD
    Value rval = f.regs.sp[-1];
    nstub(f, atom);
=======
    stub(f, pic);
>>>>>>> 3b50c25b
}

static void JS_FASTCALL
DisabledCallPropIC(VMFrame &f, ic::PICInfo *pic)
{
    stubs::CallProp(f, pic->atom);
}

void JS_FASTCALL
ic::CallProp(VMFrame &f, ic::PICInfo *pic)
{
    JSContext *cx = f.cx;
    FrameRegs &regs = f.regs;

    JSScript *script = f.fp()->script();
    RecompilationMonitor monitor(cx);

    Value lval;
    lval = regs.sp[-1];

    // Do this first in case js_GetClassPrototype triggers a recompilation.
    jsid id = ATOM_TO_JSID(pic->atom);

    Value objv;
    if (lval.isObject()) {
        objv = lval;
    } else {
        JSProtoKey protoKey;
        if (lval.isString()) {
            protoKey = JSProto_String;
        } else if (lval.isNumber()) {
            protoKey = JSProto_Number;
        } else if (lval.isBoolean()) {
            protoKey = JSProto_Boolean;
        } else {
            JS_ASSERT(lval.isNull() || lval.isUndefined());
            js_ReportIsNullOrUndefined(cx, -1, lval, NULL);
            THROW();
        }
        JSObject *pobj;
        if (!js_GetClassPrototype(cx, NULL, protoKey, &pobj))
            THROW();
        objv.setObject(*pobj);
    }

    JSObject *aobj = js_GetProtoIfDenseArray(&objv.toObject());
    Value rval;

    PropertyCacheEntry *entry;
    JSObject *obj2;
    JSAtom *atom;
    JS_PROPERTY_CACHE(cx).test(cx, f.pc(), aobj, obj2, entry, atom);
    if (!atom) {
        if (entry->vword.isFunObj()) {
            rval.setObject(entry->vword.toFunObj());
        } else if (entry->vword.isSlot()) {
            uint32 slot = entry->vword.toSlot();
            rval = obj2->nativeGetSlot(slot);
        } else {
            JS_ASSERT(entry->vword.isShape());
            const Shape *shape = entry->vword.toShape();
            NATIVE_GET(cx, &objv.toObject(), obj2, shape, JSGET_NO_METHOD_BARRIER, &rval,
                       THROW());
        }
        regs.sp++;
        regs.sp[-2] = rval;
        regs.sp[-1] = lval;
    } else {
        /*
         * Cache miss: use the immediate atom that was loaded for us under
         * PropertyCache::test.
         */
        regs.sp++;
        regs.sp[-1].setNull();
        if (lval.isObject()) {
            if (!js_GetMethod(cx, &objv.toObject(), id,
                              JS_LIKELY(!objv.toObject().getOps()->getProperty)
                              ? JSGET_CACHE_RESULT | JSGET_NO_METHOD_BARRIER
                              : JSGET_NO_METHOD_BARRIER,
                              &rval)) {
                THROW();
            }
            regs.sp[-1] = objv;
            regs.sp[-2] = rval;
        } else {
            JS_ASSERT(!objv.toObject().getOps()->getProperty);
            if (!js_GetPropertyHelper(cx, &objv.toObject(), id,
                                      JSGET_CACHE_RESULT | JSGET_NO_METHOD_BARRIER,
                                      &rval)) {
                THROW();
            }
            regs.sp[-1] = lval;
            regs.sp[-2] = rval;
        }
    }

#if JS_HAS_NO_SUCH_METHOD
    if (JS_UNLIKELY(rval.isPrimitive()) && regs.sp[-1].isObject()) {
        regs.sp[-2].setString(JSID_TO_STRING(id));
        if (!js_OnUnknownMethod(cx, regs.sp - 2))
            THROW();
    }
#endif

    f.script()->typeMonitor(cx, f.pc(), regs.sp[-2]);

    if (monitor.recompiled())
        return;

    GetPropCompiler cc(f, script, &objv.toObject(), *pic, pic->atom, DisabledCallPropIC);
    if (lval.isObject()) {
        if (pic->shouldUpdate(cx)) {
            LookupStatus status = cc.update();
            if (status == Lookup_Error)
                THROW();
        }
    } else if (lval.isString()) {
        LookupStatus status = cc.generateStringCallStub();
        if (status == Lookup_Error)
            THROW();
    } else {
        cc.disable("non-string primitive");
    }
}

static void JS_FASTCALL
DisabledNameIC(VMFrame &f, ic::PICInfo *pic)
{
    stubs::Name(f);
}

static void JS_FASTCALL
DisabledXNameIC(VMFrame &f, ic::PICInfo *pic)
{
    stubs::GetProp(f);
}

void JS_FASTCALL
ic::XName(VMFrame &f, ic::PICInfo *pic)
{
    JSScript *script = f.fp()->script();

    /* GETXPROP is guaranteed to have an object. */
    JSObject *obj = &f.regs.sp[-1].toObject();

    ScopeNameCompiler cc(f, script, obj, *pic, pic->atom, DisabledXNameIC);

    LookupStatus status = cc.updateForXName();
    if (status == Lookup_Error)
        THROW();
    if (status == Lookup_Cacheable && !cc.updateTypes())
        THROW();

    Value rval;
    if (!cc.retrieve(&rval))
        THROW();
    f.regs.sp[-1] = rval;

    f.script()->typeMonitor(f.cx, f.pc(), rval);
}

void JS_FASTCALL
ic::Name(VMFrame &f, ic::PICInfo *pic)
{
    JSScript *script = f.fp()->script();

    ScopeNameCompiler cc(f, script, &f.fp()->scopeChain(), *pic, pic->atom, DisabledNameIC);

    LookupStatus status = cc.updateForName();
    if (status == Lookup_Error)
        THROW();

    Value rval;
    if (!cc.retrieve(&rval))
        THROW();
    f.regs.sp[0] = rval;

    if (status == Lookup_Cacheable && !cc.updateTypes())
        THROW();
    f.script()->typeMonitor(f.cx, f.pc(), rval);
}

static void JS_FASTCALL
DisabledBindNameIC(VMFrame &f, ic::PICInfo *pic)
{
    stubs::BindName(f);
}

static void JS_FASTCALL
DisabledBindNameICNoCache(VMFrame &f, ic::PICInfo *pic)
{
    stubs::BindNameNoCache(f, pic->atom);
}

void JS_FASTCALL
ic::BindName(VMFrame &f, ic::PICInfo *pic)
{
    JSScript *script = f.fp()->script();

    VoidStubPIC stub = pic->usePropCache
                       ? DisabledBindNameIC
                       : DisabledBindNameICNoCache;
    BindNameCompiler cc(f, script, &f.fp()->scopeChain(), *pic, pic->atom, stub);

    JSObject *obj = cc.update();
    if (!obj) {
        cc.disable("error");
        THROW();
    }

    f.regs.sp[0].setObject(*obj);
}

bool
BaseIC::isCallOp()
{
    return !!(js_CodeSpec[op].format & JOF_CALLOP);
}

void
BaseIC::spew(JSContext *cx, const char *event, const char *message)
{
#ifdef JS_METHODJIT_SPEW
    JaegerSpew(JSpew_PICs, "%s %s: %s (%s: %d)\n",
               js_CodeName[op], event, message, cx->fp()->script()->filename,
               js_FramePCToLineNumber(cx, cx->fp()));
#endif
}

LookupStatus
BaseIC::disable(JSContext *cx, const char *reason, void *stub)
{
    spew(cx, "disabled", reason);
    Repatcher repatcher(cx->fp()->jit());
    repatcher.relink(slowPathCall, FunctionPtr(stub));
    return Lookup_Uncacheable;
}

bool
BaseIC::shouldUpdate(JSContext *cx)
{
    if (!hit) {
        hit = true;
        spew(cx, "ignored", "first hit");
        return false;
    }
    JS_ASSERT(stubsGenerated < MAX_PIC_STUBS);
    return true;
}

static void JS_FASTCALL
DisabledGetElem(VMFrame &f, ic::GetElementIC *ic)
{
    stubs::GetElem(f);
}

static void JS_FASTCALL
DisabledCallElem(VMFrame &f, ic::GetElementIC *ic)
{
    stubs::CallElem(f);
}

bool
GetElementIC::shouldUpdate(JSContext *cx)
{
    if (!hit) {
        hit = true;
        spew(cx, "ignored", "first hit");
        return false;
    }
    JS_ASSERT(stubsGenerated < MAX_GETELEM_IC_STUBS);
    return true;
}

LookupStatus
GetElementIC::disable(JSContext *cx, const char *reason)
{
    slowCallPatched = true;
    void *stub = (op == JSOP_GETELEM)
                 ? JS_FUNC_TO_DATA_PTR(void *, DisabledGetElem)
                 : JS_FUNC_TO_DATA_PTR(void *, DisabledCallElem);
    BaseIC::disable(cx, reason, stub);
    return Lookup_Uncacheable;
}

LookupStatus
GetElementIC::error(JSContext *cx)
{
    disable(cx, "error");
    return Lookup_Error;
}

void
GetElementIC::purge(Repatcher &repatcher)
{
    // Repatch the inline jumps.
    if (inlineTypeGuardPatched)
        repatcher.relink(fastPathStart.jumpAtOffset(inlineTypeGuard), slowPathStart);
    if (inlineClaspGuardPatched)
        repatcher.relink(fastPathStart.jumpAtOffset(inlineClaspGuard), slowPathStart);

    if (slowCallPatched) {
        if (op == JSOP_GETELEM) {
            repatcher.relink(slowPathCall,
                             FunctionPtr(JS_FUNC_TO_DATA_PTR(void *, ic::GetElement)));
        } else if (op == JSOP_CALLELEM) {
            repatcher.relink(slowPathCall,
                             FunctionPtr(JS_FUNC_TO_DATA_PTR(void *, ic::CallElement)));
        }
    }

    reset();
}

LookupStatus
GetElementIC::attachGetProp(VMFrame &f, JSContext *cx, JSObject *obj, const Value &v, jsid id, Value *vp)
{
    JS_ASSERT(v.isString());

    GetPropertyHelper<GetElementIC> getprop(cx, obj, JSID_TO_ATOM(id), *this, f);
    LookupStatus status = getprop.lookupAndTest();
    if (status != Lookup_Cacheable)
        return status;

    Assembler masm;

    // Guard on the string's type and identity.
    MaybeJump atomTypeGuard;
    if (hasInlineTypeGuard() && !inlineTypeGuardPatched) {
        // We link all string-key dependent stubs together, and store the
        // first set of guards in the IC, separately, from int-key dependent
        // stubs. As long as we guarantee that the first string-key dependent
        // stub guards on the key type, then all other string-key stubs can
        // omit the guard.
        JS_ASSERT(!idRemat.isTypeKnown());
        atomTypeGuard = masm.testString(Assembler::NotEqual, typeReg);
    } else {
        // If there was no inline type guard, then a string type is guaranteed.
        // Otherwise, we are guaranteed the type has already been checked, via
        // the comment above.
        JS_ASSERT_IF(!hasInlineTypeGuard(), idRemat.knownType() == JSVAL_TYPE_STRING);
    }

    // Reify the shape before guards that could flow into shape guarding stubs.
    if (!obj->isDenseArray() && !typeRegHasBaseShape) {
        masm.loadShape(objReg, typeReg);
        typeRegHasBaseShape = true;
    }

    MaybeJump atomIdGuard;
    if (!idRemat.isConstant())
        atomIdGuard = masm.branchPtr(Assembler::NotEqual, idRemat.dataReg(), ImmPtr(v.toString()));

    // Guard on the base shape (or in the dense array case, the clasp).
    Jump shapeGuard;
    if (obj->isDenseArray()) {
        shapeGuard = masm.testObjClass(Assembler::NotEqual, objReg, obj->getClass());
    } else {
        shapeGuard = masm.branch32(Assembler::NotEqual, typeReg, Imm32(obj->shape()));
    }

    // Guard on the prototype, if applicable.
    MaybeJump protoGuard;
    JSObject *holder = getprop.holder;
    RegisterID holderReg = objReg;
    if (obj != holder) {
        // Bake in the holder identity. Careful not to clobber |objReg|, since we can't remat it.
        holderReg = typeReg;
        masm.move(ImmPtr(holder), holderReg);
        typeRegHasBaseShape = false;

        // Guard on the holder's shape.
        protoGuard = masm.guardShape(holderReg, holder);
    }

    if (op == JSOP_CALLELEM) {
        // Emit a write of |obj| to the top of the stack, before we lose it.
        Value *thisVp = &cx->regs().sp[-1];
        Address thisSlot(JSFrameReg, StackFrame::offsetOfFixed(thisVp - cx->fp()->slots()));
        masm.storeValueFromComponents(ImmType(JSVAL_TYPE_OBJECT), objReg, thisSlot);
    }

    // Load the value.
    const Shape *shape = getprop.shape;
    masm.loadObjProp(holder, holderReg, shape, typeReg, objReg);

    Jump done = masm.jump();

    PICLinker buffer(masm, *this);
    if (!buffer.init(cx))
        return error(cx);

    if (hasLastStringStub && !buffer.verifyRange(lastStringStub))
        return disable(cx, "code memory is out of range");
    if (!buffer.verifyRange(cx->fp()->jit()))
        return disable(cx, "code memory is out of range");

    // Patch all guards.
    buffer.maybeLink(atomIdGuard, slowPathStart);
    buffer.maybeLink(atomTypeGuard, slowPathStart);
    buffer.link(shapeGuard, slowPathStart);
    buffer.maybeLink(protoGuard, slowPathStart);
    buffer.link(done, fastPathRejoin);

    CodeLocationLabel cs = buffer.finalize();
#if DEBUG
    char *chars = js_DeflateString(cx, v.toString()->getChars(cx), v.toString()->length());
    JaegerSpew(JSpew_PICs, "generated %s stub at %p for atom 0x%x (\"%s\") shape 0x%x (%s: %d)\n",
               js_CodeName[op], cs.executableAddress(), id, chars, holder->shape(),
               cx->fp()->script()->filename, js_FramePCToLineNumber(cx, cx->fp()));
    cx->free_(chars);
#endif

    // Update the inline guards, if needed.
    if (shouldPatchInlineTypeGuard() || shouldPatchUnconditionalClaspGuard()) {
        Repatcher repatcher(cx->fp()->jit());

        if (shouldPatchInlineTypeGuard()) {
            // A type guard is present in the inline path, and this is the
            // first string stub, so patch it now.
            JS_ASSERT(!inlineTypeGuardPatched);
            JS_ASSERT(atomTypeGuard.isSet());

            repatcher.relink(fastPathStart.jumpAtOffset(inlineTypeGuard), cs);
            inlineTypeGuardPatched = true;
        }

        if (shouldPatchUnconditionalClaspGuard()) {
            // The clasp guard is unconditional, meaning there is no type
            // check. This is the first stub, so it has to be patched. Note
            // that it is wrong to patch the inline clasp guard otherwise,
            // because it follows an integer-id guard.
            JS_ASSERT(!hasInlineTypeGuard());

            repatcher.relink(fastPathStart.jumpAtOffset(inlineClaspGuard), cs);
            inlineClaspGuardPatched = true;
        }
    }

    // If there were previous stub guards, patch them now.
    if (hasLastStringStub) {
        Repatcher repatcher(lastStringStub);
        CodeLocationLabel stub(lastStringStub.start());
        if (atomGuard)
            repatcher.relink(stub.jumpAtOffset(atomGuard), cs);
        repatcher.relink(stub.jumpAtOffset(firstShapeGuard), cs);
        if (secondShapeGuard)
            repatcher.relink(stub.jumpAtOffset(secondShapeGuard), cs);
    }

    // Update state.
    hasLastStringStub = true;
    lastStringStub = JITCode(cs.executableAddress(), buffer.size());
    if (atomIdGuard.isSet()) {
        atomGuard = buffer.locationOf(atomIdGuard.get()) - cs;
        JS_ASSERT(atomGuard == buffer.locationOf(atomIdGuard.get()) - cs);
        JS_ASSERT(atomGuard);
    } else {
        atomGuard = 0;
    }
    if (protoGuard.isSet()) {
        secondShapeGuard = buffer.locationOf(protoGuard.get()) - cs;
        JS_ASSERT(secondShapeGuard == buffer.locationOf(protoGuard.get()) - cs);
        JS_ASSERT(secondShapeGuard);
    } else {
        secondShapeGuard = 0;
    }
    firstShapeGuard = buffer.locationOf(shapeGuard) - cs;
    JS_ASSERT(firstShapeGuard == buffer.locationOf(shapeGuard) - cs);
    JS_ASSERT(firstShapeGuard);

    stubsGenerated++;

    if (stubsGenerated == MAX_GETELEM_IC_STUBS)
        disable(cx, "max stubs reached");

    // Finally, fetch the value to avoid redoing the property lookup.
    if (shape->isMethod())
        *vp = ObjectValue(shape->methodObject());
    else
        *vp = holder->getSlot(shape->slot);

    return Lookup_Cacheable;
}

#if defined JS_POLYIC_TYPED_ARRAY
LookupStatus
GetElementIC::attachTypedArray(JSContext *cx, JSObject *obj, const Value &v, jsid id, Value *vp)
{
    if (!v.isInt32())
        return disable(cx, "typed array with string key");

    if (op == JSOP_CALLELEM)
        return disable(cx, "typed array with call");

    // The fast-path guarantees that after the dense clasp guard, the type is
    // known to be int32, either via type inference or the inline type check.
    JS_ASSERT(hasInlineTypeGuard() || idRemat.knownType() == JSVAL_TYPE_INT32);

    Assembler masm;

    // Guard on this typed array's clasp.
    Jump claspGuard = masm.testObjClass(Assembler::NotEqual, objReg, obj->getClass());

    // Get the internal typed array.
    masm.loadPtr(Address(objReg, offsetof(JSObject, privateData)), objReg);

    // Bounds check.
    Jump outOfBounds;
    Address typedArrayLength(objReg, js::TypedArray::lengthOffset());
    if (idRemat.isConstant()) {
        JS_ASSERT(idRemat.value().toInt32() == v.toInt32());
        outOfBounds = masm.branch32(Assembler::BelowOrEqual, typedArrayLength, Imm32(v.toInt32()));
    } else {
        outOfBounds = masm.branch32(Assembler::BelowOrEqual, typedArrayLength, idRemat.dataReg());
    }

    // Load the array's packed data vector.
    masm.loadPtr(Address(objReg, js::TypedArray::dataOffset()), objReg);

    js::TypedArray *tarray = js::TypedArray::fromJSObject(obj);
    int shift = tarray->slotWidth();
    if (idRemat.isConstant()) {
        int32 index = v.toInt32();
        Address addr(objReg, index * shift);
        LoadFromTypedArray(masm, tarray, addr, typeReg, objReg);
    } else {
        Assembler::Scale scale = Assembler::TimesOne;
        switch (shift) {
          case 2:
            scale = Assembler::TimesTwo;
            break;
          case 4:
            scale = Assembler::TimesFour;
            break;
          case 8:
            scale = Assembler::TimesEight;
            break;
        }
        BaseIndex addr(objReg, idRemat.dataReg(), scale);
        LoadFromTypedArray(masm, tarray, addr, typeReg, objReg);
    }

    Jump done = masm.jump();

    PICLinker buffer(masm, *this);
    if (!buffer.init(cx))
        return error(cx);

    if (!buffer.verifyRange(cx->fp()->jit()))
        return disable(cx, "code memory is out of range");

    buffer.link(claspGuard, slowPathStart);
    buffer.link(outOfBounds, slowPathStart);
    buffer.link(done, fastPathRejoin);

    CodeLocationLabel cs = buffer.finalizeCodeAddendum();
    JaegerSpew(JSpew_PICs, "generated getelem typed array stub at %p\n", cs.executableAddress());

    // If we can generate a typed array stub, the clasp guard is conditional.
    // Also, we only support one typed array.
    JS_ASSERT(!shouldPatchUnconditionalClaspGuard());
    JS_ASSERT(!inlineClaspGuardPatched);

    Repatcher repatcher(cx->fp()->jit());
    repatcher.relink(fastPathStart.jumpAtOffset(inlineClaspGuard), cs);
    inlineClaspGuardPatched = true;

    stubsGenerated++;

    // In the future, it might make sense to attach multiple typed array stubs.
    // For simplicitly, they are currently monomorphic.
    if (stubsGenerated == MAX_GETELEM_IC_STUBS)
        disable(cx, "max stubs reached");

    disable(cx, "generated typed array stub");

    // Fetch the value as expected of Lookup_Cacheable for GetElement.
    if (!obj->getProperty(cx, id, vp))
        return Lookup_Error;

    return Lookup_Cacheable;
}
#endif /* JS_POLYIC_TYPED_ARRAY */

LookupStatus
GetElementIC::update(VMFrame &f, JSContext *cx, JSObject *obj, const Value &v, jsid id, Value *vp)
{
    if (v.isString())
        return attachGetProp(f, cx, obj, v, id, vp);

#if 0 // :FIXME: bug 643842
//#if defined JS_POLYIC_TYPED_ARRAY
    if (js_IsTypedArray(obj))
        return attachTypedArray(cx, obj, v, id, vp);
#endif

    return disable(cx, "unhandled object and key type");
}

void JS_FASTCALL
ic::CallElement(VMFrame &f, ic::GetElementIC *ic)
{
    JSContext *cx = f.cx;

    // Right now, we don't optimize for strings.
    if (!f.regs.sp[-2].isObject()) {
        ic->disable(cx, "non-object");
        stubs::CallElem(f);
        return;
    }

    Value thisv = f.regs.sp[-2];
    JSObject *thisObj = ValuePropertyBearer(cx, thisv, -2);
    if (!thisObj)
        THROW();

    jsid id;
    Value idval = f.regs.sp[-1];
    if (idval.isInt32() && INT_FITS_IN_JSID(idval.toInt32()))
        id = INT_TO_JSID(idval.toInt32());
    else if (!js_InternNonIntElementId(cx, thisObj, idval, &id))
        THROW();

    if (ic->shouldUpdate(cx)) {
#ifdef DEBUG
        f.regs.sp[-2] = MagicValue(JS_GENERIC_MAGIC);
#endif
        LookupStatus status = ic->update(f, cx, thisObj, idval, id, &f.regs.sp[-2]);
        if (status != Lookup_Uncacheable) {
            if (status == Lookup_Error)
                THROW();

            // If the result can be cached, the value was already retrieved.
            JS_ASSERT(!f.regs.sp[-2].isMagic());
            f.regs.sp[-1].setObject(*thisObj);
            if (!JSID_IS_INT(id))
                f.script()->typeMonitorUnknown(cx, f.pc());
            f.script()->typeMonitor(cx, f.pc(), f.regs.sp[-2]);
            return;
        }
    }

    /* Get or set the element. */
    if (!js_GetMethod(cx, thisObj, id, JSGET_NO_METHOD_BARRIER, &f.regs.sp[-2]))
        THROW();

#if JS_HAS_NO_SUCH_METHOD
    if (JS_UNLIKELY(f.regs.sp[-2].isPrimitive()) && thisv.isObject()) {
        f.regs.sp[-2] = f.regs.sp[-1];
        f.regs.sp[-1].setObject(*thisObj);
        if (!js_OnUnknownMethod(cx, f.regs.sp - 2))
            THROW();
    } else
#endif
    {
        f.regs.sp[-1] = thisv;
    }
    if (!JSID_IS_INT(id))
        f.script()->typeMonitorUnknown(cx, f.pc());
    f.script()->typeMonitor(cx, f.pc(), f.regs.sp[-2]);
}

void JS_FASTCALL
ic::GetElement(VMFrame &f, ic::GetElementIC *ic)
{
    JSContext *cx = f.cx;

    // Right now, we don't optimize for strings.
    if (!f.regs.sp[-2].isObject()) {
        ic->disable(cx, "non-object");
        stubs::GetElem(f);
        return;
    }

    Value idval = f.regs.sp[-1];

    RecompilationMonitor monitor(cx);

    JSObject *obj = ValueToObject(cx, &f.regs.sp[-2]);
    if (!obj)
        THROW();

    jsid id;
    if (idval.isInt32() && INT_FITS_IN_JSID(idval.toInt32())) {
        id = INT_TO_JSID(idval.toInt32());
    } else {
        if (!js_InternNonIntElementId(cx, obj, idval, &id))
            THROW();
    }

    if (!monitor.recompiled() && ic->shouldUpdate(cx)) {
#ifdef DEBUG
        f.regs.sp[-2] = MagicValue(JS_GENERIC_MAGIC);
#endif
        LookupStatus status = ic->update(f, cx, obj, idval, id, &f.regs.sp[-2]);
        if (status != Lookup_Uncacheable) {
            if (status == Lookup_Error)
                THROW();

            // If the result can be cached, the value was already retrieved.
            JS_ASSERT(!f.regs.sp[-2].isMagic());
            if (!JSID_IS_INT(id))
                f.script()->typeMonitorUnknown(cx, f.pc());
            f.script()->typeMonitor(cx, f.pc(), f.regs.sp[-2]);
            return;
        }
    }

    if (!obj->getProperty(cx, id, &f.regs.sp[-2]))
        THROW();
    if (!JSID_IS_INT(id))
        f.script()->typeMonitorUnknown(cx, f.pc());
    f.script()->typeMonitor(cx, f.pc(), f.regs.sp[-2]);
}

#define APPLY_STRICTNESS(f, s)                          \
    (FunctionTemplateConditional(s, f<true>, f<false>))

LookupStatus
SetElementIC::disable(JSContext *cx, const char *reason)
{
    slowCallPatched = true;
    VoidStub stub = APPLY_STRICTNESS(stubs::SetElem, strictMode);
    BaseIC::disable(cx, reason, JS_FUNC_TO_DATA_PTR(void *, stub));
    return Lookup_Uncacheable;
}

LookupStatus
SetElementIC::error(JSContext *cx)
{
    disable(cx, "error");
    return Lookup_Error;
}

void
SetElementIC::purge(Repatcher &repatcher)
{
    // Repatch the inline jumps.
    if (inlineClaspGuardPatched)
        repatcher.relink(fastPathStart.jumpAtOffset(inlineClaspGuard), slowPathStart);
    if (inlineHoleGuardPatched)
        repatcher.relink(fastPathStart.jumpAtOffset(inlineHoleGuard), slowPathStart);

    if (slowCallPatched) {
        void *stub = JS_FUNC_TO_DATA_PTR(void *, APPLY_STRICTNESS(ic::SetElement, strictMode));
        repatcher.relink(slowPathCall, FunctionPtr(stub));
    }

    reset();
}

LookupStatus
SetElementIC::attachHoleStub(JSContext *cx, JSObject *obj, int32 keyval)
{
    if (keyval < 0)
        return disable(cx, "negative key index");

    // We may have failed a capacity check instead of a dense array check.
    // However we should still build the IC in this case, since it could
    // be in a loop that is filling in the array. We can assert, however,
    // that either we're in capacity or there's a hole - guaranteed by
    // the fast path.
    JS_ASSERT((jsuint)keyval >= obj->getDenseArrayInitializedLength() ||
              obj->getDenseArrayElement(keyval).isMagic(JS_ARRAY_HOLE));

    if (js_PrototypeHasIndexedProperties(cx, obj))
        return disable(cx, "prototype has indexed properties");

    Assembler masm;

    Vector<Jump, 4> fails(cx);

    // Test for indexed properties in Array.prototype. We test each shape
    // along the proto chain. This affords us two optimizations:
    //  1) Loading the prototype can be avoided because the shape would change;
    //     instead we can bake in their identities.
    //  2) We only have to test the shape, rather than INDEXED.
    for (JSObject *pobj = obj->getProto(); pobj; pobj = pobj->getProto()) {
        if (!pobj->isNative())
            return disable(cx, "non-native array prototype");
        masm.move(ImmPtr(pobj), objReg);
        Jump j = masm.guardShape(objReg, pobj);
        if (!fails.append(j))
            return error(cx);
    }

    // Restore |obj|.
    masm.rematPayload(StateRemat::FromInt32(objRemat), objReg);

    // Guard against negative indices.
    MaybeJump keyGuard;
    if (!hasConstantKey)
        keyGuard = masm.branch32(Assembler::LessThan, keyReg, Imm32(0));

    // Update the array length if necessary.
    Jump skipUpdate;
    Address arrayLength(objReg, offsetof(JSObject, privateData));
    if (hasConstantKey) {
        skipUpdate = masm.branch32(Assembler::Above, arrayLength, Imm32(keyValue));
        masm.store32(Imm32(keyValue + 1), arrayLength);
    } else {
        skipUpdate = masm.branch32(Assembler::Above, arrayLength, keyReg);
        masm.add32(Imm32(1), keyReg);
        masm.store32(keyReg, arrayLength);
        masm.sub32(Imm32(1), keyReg);
    }
    skipUpdate.linkTo(masm.label(), &masm);

    // Store the value back.
    masm.loadPtr(Address(objReg, JSObject::offsetOfSlots()), objReg);
    if (hasConstantKey) {
        Address slot(objReg, keyValue * sizeof(Value));
        masm.storeValue(vr, slot);
    } else {
        BaseIndex slot(objReg, keyReg, Assembler::JSVAL_SCALE);
        masm.storeValue(vr, slot);
    }

    Jump done = masm.jump();

    JS_ASSERT(!execPool);
    JS_ASSERT(!inlineHoleGuardPatched);

    LinkerHelper buffer(masm);
    execPool = buffer.init(cx);
    if (!execPool)
        return error(cx);

    if (!buffer.verifyRange(cx->fp()->jit()))
        return disable(cx, "code memory is out of range");

    // Patch all guards.
    for (size_t i = 0; i < fails.length(); i++)
        buffer.link(fails[i], slowPathStart);
    buffer.link(done, fastPathRejoin);

    CodeLocationLabel cs = buffer.finalize();
    JaegerSpew(JSpew_PICs, "generated dense array hole stub at %p\n", cs.executableAddress());

    Repatcher repatcher(cx->fp()->jit());
    repatcher.relink(fastPathStart.jumpAtOffset(inlineHoleGuard), cs);
    inlineHoleGuardPatched = true;

    disable(cx, "generated dense array hole stub");

    return Lookup_Cacheable;
}

#if defined JS_POLYIC_TYPED_ARRAY
LookupStatus
SetElementIC::attachTypedArray(JSContext *cx, JSObject *obj, int32 key)
{
    // Right now, only one clasp guard extension is supported.
    JS_ASSERT(!inlineClaspGuardPatched);

    Assembler masm;

    // Guard on this typed array's clasp.
    Jump claspGuard = masm.testObjClass(Assembler::NotEqual, objReg, obj->getClass());

    // Get the internal typed array.
    masm.loadPtr(Address(objReg, offsetof(JSObject, privateData)), objReg);

    // Bounds check.
    Jump outOfBounds;
    Address typedArrayLength(objReg, js::TypedArray::lengthOffset());
    if (hasConstantKey)
        outOfBounds = masm.branch32(Assembler::BelowOrEqual, typedArrayLength, Imm32(keyValue));
    else
        outOfBounds = masm.branch32(Assembler::BelowOrEqual, typedArrayLength, keyReg);

    // Load the array's packed data vector.
    js::TypedArray *tarray = js::TypedArray::fromJSObject(obj);
    masm.loadPtr(Address(objReg, js::TypedArray::dataOffset()), objReg);

    int shift = tarray->slotWidth();
    if (hasConstantKey) {
        Address addr(objReg, keyValue * shift);
        if (!StoreToTypedArray(cx, masm, tarray, addr, vr, volatileMask))
            return error(cx);
    } else {
        Assembler::Scale scale = Assembler::TimesOne;
        switch (shift) {
          case 2:
            scale = Assembler::TimesTwo;
            break;
          case 4:
            scale = Assembler::TimesFour;
            break;
          case 8:
            scale = Assembler::TimesEight;
            break;
        }
        BaseIndex addr(objReg, keyReg, scale);
        if (!StoreToTypedArray(cx, masm, tarray, addr, vr, volatileMask))
            return error(cx);
    }

    Jump done = masm.jump();

    // The stub does not rely on any pointers or numbers that could be ruined
    // by a GC or shape regenerated GC. We let this stub live for the lifetime
    // of the script.
    JS_ASSERT(!execPool);
    LinkerHelper buffer(masm);
    execPool = buffer.init(cx);
    if (!execPool)
        return error(cx);

    if (!buffer.verifyRange(cx->fp()->jit()))
        return disable(cx, "code memory is out of range");

    // Note that the out-of-bounds path simply does nothing.
    buffer.link(claspGuard, slowPathStart);
    buffer.link(outOfBounds, fastPathRejoin);
    buffer.link(done, fastPathRejoin);
    masm.finalize(buffer);

    CodeLocationLabel cs = buffer.finalizeCodeAddendum();
    JaegerSpew(JSpew_PICs, "generated setelem typed array stub at %p\n", cs.executableAddress());

    Repatcher repatcher(cx->fp()->jit());
    repatcher.relink(fastPathStart.jumpAtOffset(inlineClaspGuard), cs);
    inlineClaspGuardPatched = true;

    stubsGenerated++;

    // In the future, it might make sense to attach multiple typed array stubs.
    // For simplicitly, they are currently monomorphic.
    if (stubsGenerated == MAX_GETELEM_IC_STUBS)
        disable(cx, "max stubs reached");

    disable(cx, "generated typed array stub");

    return Lookup_Cacheable;
}
#endif /* JS_POLYIC_TYPED_ARRAY */

LookupStatus
SetElementIC::update(JSContext *cx, const Value &objval, const Value &idval)
{
    if (!objval.isObject())
        return disable(cx, "primitive lval");
    if (!idval.isInt32())
        return disable(cx, "non-int32 key");

    JSObject *obj = &objval.toObject();
    int32 key = idval.toInt32();

    if (obj->isDenseArray())
        return attachHoleStub(cx, obj, key);

#if 0 // :FIXME: bug 643842
//#if defined JS_POLYIC_TYPED_ARRAY
    if (js_IsTypedArray(obj))
        return attachTypedArray(cx, obj, key);
#endif

    return disable(cx, "unsupported object type");
}

template<JSBool strict>
void JS_FASTCALL
ic::SetElement(VMFrame &f, ic::SetElementIC *ic)
{
    JSContext *cx = f.cx;

    if (ic->shouldUpdate(cx)) {
        LookupStatus status = ic->update(cx, f.regs.sp[-3], f.regs.sp[-2]);
        if (status == Lookup_Error)
            THROW();
    }

    stubs::SetElem<strict>(f);
}

template void JS_FASTCALL ic::SetElement<true>(VMFrame &f, SetElementIC *ic);
template void JS_FASTCALL ic::SetElement<false>(VMFrame &f, SetElementIC *ic);

void
JITScript::purgePICs()
{
    if (!nPICs && !nGetElems && !nSetElems)
        return;

    Repatcher repatcher(this);

    ic::PICInfo *pics_ = pics();
    for (uint32 i = 0; i < nPICs; i++) {
        ic::PICInfo &pic = pics_[i];
        switch (pic.kind) {
          case ic::PICInfo::SET:
          case ic::PICInfo::SETMETHOD:
            SetPropCompiler::reset(repatcher, pic);
            break;
          case ic::PICInfo::NAME:
          case ic::PICInfo::XNAME:
            ScopeNameCompiler::reset(repatcher, pic);
            break;
          case ic::PICInfo::BIND:
            BindNameCompiler::reset(repatcher, pic);
            break;
          case ic::PICInfo::CALL: /* fall-through */
          case ic::PICInfo::GET:
            GetPropCompiler::reset(repatcher, pic);
            break;
          default:
            JS_NOT_REACHED("Unhandled PIC kind");
            break;
        }
        pic.reset();
    }

    ic::GetElementIC *getElems_ = getElems();
    ic::SetElementIC *setElems_ = setElems();
    for (uint32 i = 0; i < nGetElems; i++)
        getElems_[i].purge(repatcher);
    for (uint32 i = 0; i < nSetElems; i++)
        setElems_[i].purge(repatcher);
}

void
ic::PurgePICs(JSContext *cx, JSScript *script)
{
    if (script->jitNormal)
        script->jitNormal->purgePICs();
    if (script->jitCtor)
        script->jitCtor->purgePICs();
}

#endif /* JS_POLYIC */
<|MERGE_RESOLUTION|>--- conflicted
+++ resolved
@@ -658,11 +658,7 @@
             !obj->brandedOrHasMethodBarrier() &&
             shape->hasDefaultSetter() &&
             !obj->isDenseArray()) {
-<<<<<<< HEAD
             return patchInline(shape);
-=======
-            return patchInline(shape, !obj->hasSlotsArray());
->>>>>>> 3b50c25b
         }
 
         return generateStub(obj->shape(), shape, false);
@@ -1854,12 +1850,7 @@
             THROW();
     }
 
-<<<<<<< HEAD
-    Value rval = f.regs.sp[-1];
     nstub(f, atom);
-=======
-    stub(f, pic);
->>>>>>> 3b50c25b
 }
 
 static void JS_FASTCALL
