/* -*- Mode: C++; tab-width: 8; indent-tabs-mode: nil; c-basic-offset: 4 -*-
 */
/* This Source Code Form is subject to the terms of the Mozilla Public
 * License, v. 2.0. If a copy of the MPL was not distributed with this file,
 * You can obtain one at http://mozilla.org/MPL/2.0/. */

#ifndef jsgcmark_h___
#define jsgcmark_h___

#include "jsgc.h"
#include "jscntxt.h"
#include "jscompartment.h"
#include "jslock.h"

#include "gc/Barrier.h"
#include "js/TemplateLib.h"

#include "ion/IonCode.h"

namespace js {
namespace gc {

/*** Object Marking ***/

/*
 * These functions expose marking functionality for all of the different GC
 * thing kinds. For each GC thing, there are several variants. As an example,
 * these are the variants generated for JSObject. They are listed from most to
 * least desirable for use:
 *
 * MarkObject(JSTracer *trc, const HeapPtr<JSObject> &thing, const char *name);
 *     This function should be used for marking JSObjects, in preference to all
 *     others below. Use it when you have HeapPtr<JSObject>, which
 *     automatically implements write barriers.
 *
 * MarkObjectRoot(JSTracer *trc, JSObject *thing, const char *name);
 *     This function is only valid during the root marking phase of GC (i.e.,
 *     when MarkRuntime is on the stack).
 *
 * MarkObjectUnbarriered(JSTracer *trc, JSObject *thing, const char *name);
 *     Like MarkObject, this function can be called at any time. It is more
 *     forgiving, since it doesn't demand a HeapPtr as an argument. Its use
 *     should always be accompanied by a comment explaining how write barriers
 *     are implemented for the given field.
 *
 * Additionally, the functions MarkObjectRange and MarkObjectRootRange are
 * defined for marking arrays of object pointers.
 */
#define DeclMarker(base, type)                                                                    \
void Mark##base(JSTracer *trc, const HeapPtr<type> &thing, const char *name);                     \
void Mark##base##Root(JSTracer *trc, type *thing, const char *name);                              \
void Mark##base##Unbarriered(JSTracer *trc, type *thing, const char *name);                       \
void Mark##base##Range(JSTracer *trc, size_t len, HeapPtr<type> *thing, const char *name);        \
void Mark##base##RootRange(JSTracer *trc, size_t len, type **thing, const char *name);

DeclMarker(BaseShape, BaseShape)
DeclMarker(Object, ArgumentsObject)
DeclMarker(Object, GlobalObject)
DeclMarker(Object, JSObject)
DeclMarker(Object, JSFunction)
DeclMarker(Script, JSScript)
DeclMarker(Shape, Shape)
DeclMarker(String, JSAtom)
DeclMarker(String, JSString)
DeclMarker(String, JSFlatString)
DeclMarker(String, JSLinearString)
DeclMarker(TypeObject, types::TypeObject)
DeclMarker(IonCode, ion::IonCode)
#if JS_HAS_XML_SUPPORT
DeclMarker(XML, JSXML)
#endif

/*** Externally Typed Marking ***/

/*
 * Note: this must only be called by the GC and only when we are tracing through
 * MarkRoots. It is explicitly for ConservativeStackMarking and should go away
 * after we transition to exact rooting.
 */
void
MarkKind(JSTracer *trc, void *thing, JSGCTraceKind kind);

void
MarkGCThingRoot(JSTracer *trc, void *thing, const char *name);

/*** ID Marking ***/

void
MarkId(JSTracer *trc, const HeapId &id, const char *name);

void
MarkIdRoot(JSTracer *trc, const jsid &id, const char *name);

void
MarkIdRange(JSTracer *trc, size_t len, js::HeapId *vec, const char *name);

void
MarkIdRootRange(JSTracer *trc, size_t len, jsid *vec, const char *name);

/*** Value Marking ***/

void
MarkValue(JSTracer *trc, HeapValue *v, const char *name);

void
MarkValueRange(JSTracer *trc, size_t len, HeapValue *vec, const char *name);

void
MarkValueRoot(JSTracer *trc, Value *v, const char *name);

void
<<<<<<< HEAD
MarkThingOrValueRoot(JSTracer *trc, uintptr_t word, const char *name);

void
MarkValueRootRange(JSTracer *trc, size_t len, const Value *vec, const char *name);
=======
MarkValueRootRange(JSTracer *trc, size_t len, Value *vec, const char *name);
>>>>>>> 13e4ec58

inline void
MarkValueRootRange(JSTracer *trc, Value *begin, Value *end, const char *name)
{
    MarkValueRootRange(trc, end - begin, begin, name);
}

/*** Special Cases ***/

/* TypeNewObject contains a HeapPtr<const Shape> that needs a unique cast. */
void
MarkShape(JSTracer *trc, const HeapPtr<const Shape> &thing, const char *name);

/* Direct value access used by the write barriers and the methodjit */
void
MarkValueUnbarriered(JSTracer *trc, Value *v, const char *name);

/*
 * Mark a value that may be in a different compartment from the compartment
 * being GC'd. (Although it won't be marked if it's in the wrong compartment.)
 */
void
MarkCrossCompartmentValue(JSTracer *trc, HeapValue *v, const char *name);

/*
 * MarkChildren<JSObject> is exposed solely for preWriteBarrier on
 * JSObject::TradeGuts. It should not be considered external interface.
 */
void
MarkChildren(JSTracer *trc, JSObject *obj);

/*
 * Trace through the shape and any shapes it contains to mark
 * non-shape children. This is exposed to the JS API as
 * JS_TraceShapeCycleCollectorChildren.
 */
void
MarkCycleCollectorChildren(JSTracer *trc, const Shape *shape);

/*** Generic ***/
/*
 * The Mark() functions interface should only be used by code that must be
 * templated.  Other uses should use the more specific, type-named functions.
 */

inline void
Mark(JSTracer *trc, HeapValue *v, const char *name)
{
    MarkValue(trc, v, name);
}

inline void
Mark(JSTracer *trc, const HeapPtr<JSObject> &o, const char *name)
{
    MarkObject(trc, o, name);
}

inline void
Mark(JSTracer *trc, const HeapPtr<JSXML> &xml, const char *name)
{
    MarkXML(trc, xml, name);
}

inline void
Mark(JSTracer *trc, const HeapPtr<ion::IonCode> &code, const char *name)
{
    MarkIonCode(trc, code, name);
}

inline bool
IsMarked(const Value &v)
{
    if (v.isMarkable())
        return !IsAboutToBeFinalized(v);
    return true;
}

inline bool
IsMarked(JSContext *cx, ion::IonCode *code)
{
    return !IsAboutToBeFinalized(code);
}

inline bool
IsMarked(Cell *cell)
{
    return !IsAboutToBeFinalized(cell);
}

} /* namespace gc */

void
TraceChildren(JSTracer *trc, void *thing, JSGCTraceKind kind);

void
CallTracer(JSTracer *trc, void *thing, JSGCTraceKind kind);

} /* namespace js */

#endif<|MERGE_RESOLUTION|>--- conflicted
+++ resolved
@@ -109,14 +109,10 @@
 MarkValueRoot(JSTracer *trc, Value *v, const char *name);
 
 void
-<<<<<<< HEAD
-MarkThingOrValueRoot(JSTracer *trc, uintptr_t word, const char *name);
-
-void
-MarkValueRootRange(JSTracer *trc, size_t len, const Value *vec, const char *name);
-=======
+MarkThingOrValueRoot(JSTracer *trc, uintptr_t *word, const char *name);
+
+void
 MarkValueRootRange(JSTracer *trc, size_t len, Value *vec, const char *name);
->>>>>>> 13e4ec58
 
 inline void
 MarkValueRootRange(JSTracer *trc, Value *begin, Value *end, const char *name)
