/* -*- Mode: C++; tab-width: 8; indent-tabs-mode: nil; c-basic-offset: 4 -*-
 * vim: set ts=8 sw=4 et tw=78:
 *
 * ***** BEGIN LICENSE BLOCK *****
 * Version: MPL 1.1/GPL 2.0/LGPL 2.1
 *
 * The contents of this file are subject to the Mozilla Public License Version
 * 1.1 (the "License"); you may not use this file except in compliance with
 * the License. You may obtain a copy of the License at
 * http://www.mozilla.org/MPL/
 *
 * Software distributed under the License is distributed on an "AS IS" basis,
 * WITHOUT WARRANTY OF ANY KIND, either express or implied. See the License
 * for the specific language governing rights and limitations under the
 * License.
 *
 * The Original Code is Mozilla Communicator client code, released
 * March 31, 1998.
 *
 * The Initial Developer of the Original Code is
 * Netscape Communications Corporation.
 * Portions created by the Initial Developer are Copyright (C) 1998
 * the Initial Developer. All Rights Reserved.
 *
 * Contributor(s):
 *
 * Alternatively, the contents of this file may be used under the terms of
 * either of the GNU General Public License Version 2 or later (the "GPL"),
 * or the GNU Lesser General Public License Version 2.1 or later (the "LGPL"),
 * in which case the provisions of the GPL or the LGPL are applicable instead
 * of those above. If you wish to allow use of your version of this file only
 * under the terms of either the GPL or the LGPL, and not to allow others to
 * use your version of this file under the terms of the MPL, indicate your
 * decision by deleting the provisions above and replace them with the notice
 * and other provisions required by the GPL or the LGPL. If you do not delete
 * the provisions above, a recipient may use your version of this file under
 * the terms of any one of the MPL, the GPL or the LGPL.
 *
 * ***** END LICENSE BLOCK ***** */

#ifndef jsobj_h___
#define jsobj_h___
/*
 * JS object definitions.
 *
 * A JS object consists of a possibly-shared object descriptor containing
 * ordered property names, called the map; and a dense vector of property
 * values, called slots.  The map/slot pointer pair is GC'ed, while the map
 * is reference counted and the slot vector is malloc'ed.
 */
#include "jsapi.h"
#include "jsinfer.h"
#include "jshash.h"
#include "jspubtd.h"
#include "jsprvtd.h"
#include "jslock.h"
#include "jsvalue.h"
#include "jsvector.h"
#include "jscell.h"

namespace js {

class JSProxyHandler;
class AutoPropDescArrayRooter;

namespace mjit { class Compiler; }
namespace types { struct TypeObject; }

static inline PropertyOp
CastAsPropertyOp(JSObject *object)
{
    return JS_DATA_TO_FUNC_PTR(PropertyOp, object);
}

static inline JSPropertyOp
CastAsJSPropertyOp(JSObject *object)
{
    return JS_DATA_TO_FUNC_PTR(JSPropertyOp, object);
}

inline JSObject *
CastAsObject(PropertyOp op)
{
    return JS_FUNC_TO_DATA_PTR(JSObject *, op);
}

inline Value
CastAsObjectJsval(PropertyOp op)
{
    return ObjectOrNullValue(CastAsObject(op));
}

} /* namespace js */

/*
 * A representation of ECMA-262 ed. 5's internal property descriptor data
 * structure.
 */
struct PropDesc {
    friend class js::AutoPropDescArrayRooter;

    PropDesc();

  public:
    /* 8.10.5 ToPropertyDescriptor(Obj) */
    bool initialize(JSContext* cx, jsid id, const js::Value &v);

    /* 8.10.1 IsAccessorDescriptor(desc) */
    bool isAccessorDescriptor() const {
        return hasGet || hasSet;
    }

    /* 8.10.2 IsDataDescriptor(desc) */
    bool isDataDescriptor() const {
        return hasValue || hasWritable;
    }

    /* 8.10.3 IsGenericDescriptor(desc) */
    bool isGenericDescriptor() const {
        return !isAccessorDescriptor() && !isDataDescriptor();
    }

    bool configurable() const {
        return (attrs & JSPROP_PERMANENT) == 0;
    }

    bool enumerable() const {
        return (attrs & JSPROP_ENUMERATE) != 0;
    }

    bool writable() const {
        return (attrs & JSPROP_READONLY) == 0;
    }

    JSObject* getterObject() const {
        return get.isUndefined() ? NULL : &get.toObject();
    }
    JSObject* setterObject() const {
        return set.isUndefined() ? NULL : &set.toObject();
    }

    const js::Value &getterValue() const {
        return get;
    }
    const js::Value &setterValue() const {
        return set;
    }

    js::PropertyOp getter() const {
        return js::CastAsPropertyOp(getterObject());
    }
    js::PropertyOp setter() const {
        return js::CastAsPropertyOp(setterObject());
    }

    js::Value pd;
    jsid id;
    js::Value value, get, set;

    /* Property descriptor boolean fields. */
    uint8 attrs;

    /* Bits indicating which values are set. */
    bool hasGet : 1;
    bool hasSet : 1;
    bool hasValue : 1;
    bool hasWritable : 1;
    bool hasEnumerable : 1;
    bool hasConfigurable : 1;
};

namespace js {

typedef Vector<PropDesc, 1> PropDescArray;

} /* namespace js */

struct JSObjectMap {
    uint32 shape;       /* shape identifier */
    uint32 slotSpan;    /* one more than maximum live slot number */

    static JS_FRIEND_DATA(const JSObjectMap) sharedNonNative;

    explicit JSObjectMap(uint32 shape) : shape(shape), slotSpan(0) {}
    JSObjectMap(uint32 shape, uint32 slotSpan) : shape(shape), slotSpan(slotSpan) {}

    enum { INVALID_SHAPE = 0x8fffffff, SHAPELESS = 0xffffffff };

    bool isNative() const { return this != &sharedNonNative; }

  private:
    /* No copy or assignment semantics. */
    JSObjectMap(JSObjectMap &);
    void operator=(JSObjectMap &);
};

/*
 * Unlike js_DefineNativeProperty, propp must be non-null. On success, and if
 * id was found, return true with *objp non-null and with a property of *objp
 * stored in *propp. If successful but id was not found, return true with both
 * *objp and *propp null.
 */
extern JS_FRIEND_API(JSBool)
js_LookupProperty(JSContext *cx, JSObject *obj, jsid id, JSObject **objp,
                  JSProperty **propp);

extern JSBool
js_DefineProperty(JSContext *cx, JSObject *obj, jsid id, const js::Value *value,
                  js::PropertyOp getter, js::PropertyOp setter, uintN attrs);

extern JSBool
js_GetProperty(JSContext *cx, JSObject *obj, JSObject *receiver, jsid id, js::Value *vp);

inline JSBool
js_GetProperty(JSContext *cx, JSObject *obj, jsid id, js::Value *vp)
{
    return js_GetProperty(cx, obj, obj, id, vp);
}

namespace js {

extern JSBool
GetPropertyDefault(JSContext *cx, JSObject *obj, jsid id, const Value &def, Value *vp);

} /* namespace js */

extern JSBool
js_SetProperty(JSContext *cx, JSObject *obj, jsid id, js::Value *vp, JSBool strict);

extern JSBool
js_GetAttributes(JSContext *cx, JSObject *obj, jsid id, uintN *attrsp);

extern JSBool
js_SetAttributes(JSContext *cx, JSObject *obj, jsid id, uintN *attrsp);

extern JSBool
js_DeleteProperty(JSContext *cx, JSObject *obj, jsid id, js::Value *rval, JSBool strict);

extern JS_FRIEND_API(JSBool)
js_Enumerate(JSContext *cx, JSObject *obj, JSIterateOp enum_op,
             js::Value *statep, jsid *idp);

extern JSType
js_TypeOf(JSContext *cx, JSObject *obj);

namespace js {

struct NativeIterator;

}

struct JSFunction;

namespace nanojit {
class ValidateWriter;
}

/*
 * JSObject struct, with members sized to fit in 32 bytes on 32-bit targets,
 * 64 bytes on 64-bit systems. The JSFunction struct is an extension of this
 * struct allocated from a larger GC size-class.
 *
 * The clasp member stores the js::Class pointer for this object.
 *
 * The type member stores the type of the object, which contains its prototype
 * object and the possible types of its properties.
 *
 * An object is a delegate if it is on another object's prototype (type->proto
 * field) or scope chain (the parent field), and therefore the delegate might
 * be asked implicitly to get or set a property on behalf of another object.
 * Delegates may be accessed directly too, as may any object, but only those
 * objects linked after the head of any prototype or scope chain are flagged
 * as delegates. This definition helps to optimize shape-based property cache
 * invalidation (see Purge{Scope,Proto}Chain in jsobj.cpp).
 *
 * The meaning of the system object bit is defined by the API client. It is
 * set in JS_NewSystemObject and is queried by JS_IsSystemObject (jsdbgapi.h),
 * but it has no intrinsic meaning to SpiderMonkey. Further, JSFILENAME_SYSTEM
 * and JS_FlagScriptFilenamePrefix (also exported via jsdbgapi.h) are intended
 * to be complementary to this bit, but it is up to the API client to implement
 * any such association.
 *
 * Both these flag bits are initially zero; they may be set or queried using
 * the (is|set)(Delegate|System) inline methods.
 *
 * The slots member is a pointer to the slot vector for the object.
 * This can be either a fixed array allocated immediately after the object,
 * or a dynamically allocated array.  A dynamic array can be tested for with
 * hasSlotsArray().  In all cases, capacity gives the number of usable slots.
 * Two objects with the same shape have the same number of fixed slots,
 * and either both have or neither have dynamically allocated slot arrays.
 *
 * If you change this struct, you'll probably need to change the AccSet values
 * in jsbuiltins.h.
 */
struct JSObject : js::gc::Cell {
    /*
     * TraceRecorder must be a friend because it generates code that
     * manipulates JSObjects, which requires peeking under any encapsulation.
     * ValidateWriter must be a friend because it works in tandem with
     * TraceRecorder.
     */
    friend class js::TraceRecorder;
    friend class nanojit::ValidateWriter;

    /*
     * Private pointer to the last added property and methods to manipulate the
     * list it links among properties in this scope. The {remove,insert} pair
     * for DictionaryProperties assert that the scope is in dictionary mode and
     * any reachable properties are flagged as dictionary properties.
     *
     * NB: these private methods do *not* update this scope's shape to track
     * lastProp->shape after they finish updating the linked list in the case
     * where lastProp is updated. It is up to calling code in jsscope.cpp to
     * call updateShape(cx) after updating lastProp.
     */
    union {
        js::Shape       *lastProp;
        JSObjectMap     *map;
    };

    js::Class           *clasp;

  private:
    inline void setLastProperty(const js::Shape *shape);
    inline void removeLastProperty();

#ifdef DEBUG
    void checkShapeConsistency();
#endif

  public:
    inline const js::Shape *lastProperty() const;

    inline js::Shape **nativeSearch(jsid id, bool adding = false);
    inline const js::Shape *nativeLookup(jsid id);

    inline bool nativeContains(jsid id);
    inline bool nativeContains(const js::Shape &shape);

    enum {
<<<<<<< HEAD
        DELEGATE        = 0x01,
        SYSTEM          = 0x02,
        NOT_EXTENSIBLE  = 0x04,
        BRANDED         = 0x08,
        GENERIC         = 0x10,
        METHOD_BARRIER  = 0x20,
        INDEXED         = 0x40,
        OWN_SHAPE       = 0x80,
        BOUND_FUNCTION  = 0x100,
        HAS_EQUALITY    = 0x200,
        PACKED_ARRAY    = 0x400
=======
        DELEGATE                  =  0x01,
        SYSTEM                    =  0x02,
        NOT_EXTENSIBLE            =  0x04,
        BRANDED                   =  0x08,
        GENERIC                   =  0x10,
        METHOD_BARRIER            =  0x20,
        INDEXED                   =  0x40,
        OWN_SHAPE                 =  0x80,
        BOUND_FUNCTION            = 0x100,
        HAS_EQUALITY              = 0x200,
        METHOD_THRASH_COUNT_MASK  = 0xc00,
        METHOD_THRASH_COUNT_SHIFT =    10,
        METHOD_THRASH_COUNT_MAX   = METHOD_THRASH_COUNT_MASK >> METHOD_THRASH_COUNT_SHIFT
>>>>>>> bf56dc90
    };

    /*
     * Impose a sane upper bound, originally checked only for dense arrays, on
     * number of slots in an object.
     */
    enum {
        NSLOTS_BITS     = 29,
        NSLOTS_LIMIT    = JS_BIT(NSLOTS_BITS)
    };

    uint32      flags;                      /* flags */
    uint32      objShape;                   /* copy of lastProp->shape, or override if different */

    union {
        /* If prototype, type of values using this as their prototype. */
        js::types::TypeObject *newType;

        /* If dense array, initialized length of the array. */
        jsuword initializedLength;
    };

    js::types::TypeObject *type;            /* object's type and prototype */
    JSObject    *parent;                    /* object's parent */
    void        *privateData;               /* private data */
    jsuword     capacity;                   /* capacity of slots */
    js::Value   *slots;                     /* dynamically allocated slots,
                                               or pointer to fixedSlots() */

    bool isNative() const       { return map->isNative(); }

    js::Class *getClass() const { return clasp; }
    JSClass *getJSClass() const { return Jsvalify(clasp); }

    bool hasClass(const js::Class *c) const {
        return c == clasp;
    }

    const js::ObjectOps *getOps() const {
        return &getClass()->ops;
    }

    inline void trace(JSTracer *trc);

    uint32 shape() const {
        JS_ASSERT(objShape != JSObjectMap::INVALID_SHAPE);
        return objShape;
    }

    bool isDelegate() const     { return !!(flags & DELEGATE); }
    void setDelegate()          { flags |= DELEGATE; }
    void clearDelegate()        { flags &= ~DELEGATE; }

    bool isBoundFunction() const { return !!(flags & BOUND_FUNCTION); }

    static void setDelegateNullSafe(JSObject *obj) {
        if (obj)
            obj->setDelegate();
    }

    bool isSystem() const       { return !!(flags & SYSTEM); }
    void setSystem()            { flags |= SYSTEM; }

    /*
     * A branded object contains plain old methods (function-valued properties
     * without magic getters and setters), and its shape evolves whenever a
     * function value changes.
     */
    bool branded()              { return !!(flags & BRANDED); }

    /*
     * NB: these return false on shape overflow but do not report any error.
     * Callers who depend on shape guarantees should therefore bail off trace,
     * e.g., on false returns.
     */
    bool brand(JSContext *cx);
    bool unbrand(JSContext *cx);

    bool generic()              { return !!(flags & GENERIC); }
    void setGeneric()           { flags |= GENERIC; }

    uintN getMethodThrashCount() const {
        return (flags & METHOD_THRASH_COUNT_MASK) >> METHOD_THRASH_COUNT_SHIFT;
    }

    void setMethodThrashCount(uintN count) {
        JS_ASSERT(count <= METHOD_THRASH_COUNT_MAX);
        flags = (flags & ~METHOD_THRASH_COUNT_MASK) | (count << METHOD_THRASH_COUNT_SHIFT);
    }

    bool hasSpecialEquality() const { return !!(flags & HAS_EQUALITY); }
    void assertSpecialEqualitySynced() const {
        JS_ASSERT(!!clasp->ext.equality == hasSpecialEquality());
    }

    /* Sets an object's HAS_EQUALITY flag based on its clasp. */
    inline void syncSpecialEquality();

  private:
    void generateOwnShape(JSContext *cx);

    void setOwnShape(uint32 s)  { flags |= OWN_SHAPE; objShape = s; }
    void clearOwnShape()        { flags &= ~OWN_SHAPE; objShape = map->shape; }

  public:
    inline bool nativeEmpty() const;

    bool hasOwnShape() const    { return !!(flags & OWN_SHAPE); }

    void setMap(JSObjectMap *amap) {
        JS_ASSERT(!hasOwnShape());
        map = amap;
        objShape = map->shape;
    }

    void setSharedNonNativeMap() {
        setMap(const_cast<JSObjectMap *>(&JSObjectMap::sharedNonNative));
    }

    void deletingShapeChange(JSContext *cx, const js::Shape &shape);
    bool methodShapeChange(JSContext *cx, const js::Shape &shape);
    bool methodShapeChange(JSContext *cx, uint32 slot);
    void protoShapeChange(JSContext *cx);
    void shadowingShapeChange(JSContext *cx, const js::Shape &shape);
    bool globalObjectOwnShapeChange(JSContext *cx);

    void extensibleShapeChange(JSContext *cx) {
        /* This will do for now. */
        generateOwnShape(cx);
    }

    /*
     * A scope has a method barrier when some compiler-created "null closure"
     * function objects (functions that do not use lexical bindings above their
     * scope, only free variable names) that have a correct JSSLOT_PARENT value
     * thanks to the COMPILE_N_GO optimization are stored as newly added direct
     * property values of the scope's object.
     *
     * The de-facto standard JS language requires each evaluation of such a
     * closure to result in a unique (according to === and observable effects)
     * function object. ES3 tried to allow implementations to "join" such
     * objects to a single compiler-created object, but this makes an overt
     * mutation hazard, also an "identity hazard" against interoperation among
     * implementations that join and do not join.
     *
     * To stay compatible with the de-facto standard, we store the compiler-
     * created function object as the method value and set the METHOD_BARRIER
     * flag.
     *
     * The method value is part of the method property tree node's identity, so
     * it effectively  brands the scope with a predictable shape corresponding
     * to the method value, but without the overhead of setting the BRANDED
     * flag, which requires assigning a new shape peculiar to each branded
     * scope. Instead the shape is shared via the property tree among all the
     * scopes referencing the method property tree node.
     *
     * Then when reading from a scope for which scope->hasMethodBarrier() is
     * true, we count on the scope's qualified/guarded shape being unique and
     * add a read barrier that clones the compiler-created function object on
     * demand, reshaping the scope.
     *
     * This read barrier is bypassed when evaluating the callee sub-expression
     * of a call expression (see the JOF_CALLOP opcodes in jsopcode.tbl), since
     * such ops do not present an identity or mutation hazard. The compiler
     * performs this optimization only for null closures that do not use their
     * own name or equivalent built-in references (arguments.callee).
     *
     * The BRANDED write barrier, JSObject::methodWriteBarrer, must check for
     * METHOD_BARRIER too, and regenerate this scope's shape if the method's
     * value is in fact changing.
     */
    bool hasMethodBarrier()     { return !!(flags & METHOD_BARRIER); }
    void setMethodBarrier()     { flags |= METHOD_BARRIER; }

    /*
     * Test whether this object may be branded due to method calls, which means
     * any assignment to a function-valued property must regenerate shape; else
     * test whether this object has method properties, which require a method
     * write barrier.
     */
    bool brandedOrHasMethodBarrier() { return !!(flags & (BRANDED | METHOD_BARRIER)); }

    /*
     * Read barrier to clone a joined function object stored as a method.
     * Defined in jsobjinlines.h, but not declared inline per standard style in
     * order to avoid gcc warnings.
     */
    bool methodReadBarrier(JSContext *cx, const js::Shape &shape, js::Value *vp);

    /*
     * Write barrier to check for a change of method value. Defined inline in
     * jsobjinlines.h after methodReadBarrier. The slot flavor is required by
     * JSOP_*GVAR, which deals in slots not shapes, while not deoptimizing to
     * map slot to shape unless JSObject::flags show that this is necessary.
     * The methodShapeChange overload (directly below) parallels this.
     */
    bool methodWriteBarrier(JSContext *cx, const js::Shape &shape, const js::Value &v);
    bool methodWriteBarrier(JSContext *cx, uint32 slot, const js::Value &v);

    bool isIndexed() const          { return !!(flags & INDEXED); }
    void setIndexed()               { flags |= INDEXED; }

    /*
     * Return true if this object is a native one that has been converted from
     * shared-immutable prototype-rooted shape storage to dictionary-shapes in
     * a doubly-linked list.
     */
    inline bool inDictionaryMode() const;

    inline uint32 propertyCount() const;

    inline bool hasPropertyTable() const;

    /* gc::FinalizeKind */ unsigned finalizeKind() const;

    uint32 numSlots() const { return capacity; }

    size_t slotsAndStructSize(uint32 nslots) const;
    size_t slotsAndStructSize() const { return slotsAndStructSize(numSlots()); }

    inline js::Value* fixedSlots() const;
    inline size_t numFixedSlots() const;

    static inline size_t getFixedSlotOffset(size_t slot);

  public:
    /* Minimum size for dynamically allocated slots. */
    static const uint32 SLOT_CAPACITY_MIN = 8;

    bool allocSlots(JSContext *cx, size_t nslots);
    bool growSlots(JSContext *cx, size_t nslots);
    void shrinkSlots(JSContext *cx, size_t nslots);

    bool ensureSlots(JSContext *cx, size_t nslots) {
        if (numSlots() < nslots)
            return growSlots(cx, nslots);
        return true;
    }

    /*
     * Ensure that the object has at least JSCLASS_RESERVED_SLOTS(clasp) +
     * nreserved slots.
     *
     * This method may be called only for native objects freshly created using
     * NewObject or one of its variant where the new object will both (a) never
     * escape to script and (b) never be extended with ad-hoc properties that
     * would try to allocate higher slots without the fresh object first having
     * its map set to a shape path that maps those slots.
     *
     * Block objects satisfy (a) and (b), as there is no evil eval-based way to
     * add ad-hoc properties to a Block instance. Call objects satisfy (a) and
     * (b) as well, because the compiler-created Shape path that covers args,
     * vars, and upvars, stored in their callee function in u.i.names, becomes
     * their initial map.
     */
    bool ensureInstanceReservedSlots(JSContext *cx, size_t nreserved);

    /*
     * Get a direct pointer to the object's slots.
     * This can be reallocated if the object is modified, watch out!
     */
    js::Value *getSlots() const {
        return slots;
    }

    /*
     * NB: ensureClassReservedSlotsForEmptyObject asserts that nativeEmpty()
     * Use ensureClassReservedSlots for any object, either empty or already
     * extended with properties.
     */
    bool ensureClassReservedSlotsForEmptyObject(JSContext *cx);

    inline bool ensureClassReservedSlots(JSContext *cx);

    uint32 slotSpan() const { return map->slotSpan; }

    bool containsSlot(uint32 slot) const { return slot < slotSpan(); }

    js::Value& getSlotRef(uintN slot) {
        JS_ASSERT(slot < capacity);
        return slots[slot];
    }

    js::Value &nativeGetSlotRef(uintN slot) {
        JS_ASSERT(isNative());
        JS_ASSERT(containsSlot(slot));
        return getSlotRef(slot);
    }

    const js::Value &getSlot(uintN slot) const {
        JS_ASSERT(slot < capacity);
        return slots[slot];
    }

    const js::Value &nativeGetSlot(uintN slot) const {
        JS_ASSERT(isNative());
        JS_ASSERT(containsSlot(slot));
        return getSlot(slot);
    }

    void setSlot(uintN slot, const js::Value &value) {
        JS_ASSERT(slot < capacity);
        slots[slot] = value;
    }

    void nativeSetSlot(uintN slot, const js::Value &value) {
        JS_ASSERT(isNative());
        JS_ASSERT(containsSlot(slot));
        return setSlot(slot, value);
    }

    inline js::Value getReservedSlot(uintN index) const;

    /* Defined in jsscopeinlines.h to avoid including implementation dependencies here. */
    inline void updateShape(JSContext *cx);
    inline void updateFlags(const js::Shape *shape, bool isDefinitelyAtom = false);

    /* Extend this object to have shape as its last-added property. */
    inline void extend(JSContext *cx, const js::Shape *shape, bool isDefinitelyAtom = false);

    js::types::TypeObject* getType() const { return type; }

    inline void clearType(JSContext *cx);
    inline void setType(js::types::TypeObject *newType);

    inline js::types::TypeObject *getNewType(JSContext *cx);
    void makeNewType(JSContext *cx);

    JSObject * getProto() const {
        return type->proto;
    }

    JSObject *getParent() const {
        return parent;
    }

    void clearParent() {
        parent = NULL;
    }

    void setParent(JSObject *newParent) {
#ifdef DEBUG
        for (JSObject *obj = newParent; obj; obj = obj->getParent())
            JS_ASSERT(obj != this);
#endif
        setDelegateNullSafe(newParent);
        parent = newParent;
    }

    JS_FRIEND_API(JSObject *) getGlobal() const;

    bool isGlobal() const {
        return !!(getClass()->flags & JSCLASS_IS_GLOBAL);
    }

    void *getPrivate() const {
        JS_ASSERT(getClass()->flags & JSCLASS_HAS_PRIVATE);
        return privateData;
    }

    void setPrivate(void *data) {
        JS_ASSERT(getClass()->flags & JSCLASS_HAS_PRIVATE);
        privateData = data;
    }

    /*
     * ES5 meta-object properties and operations.
     */

  private:
    enum ImmutabilityType { SEAL, FREEZE };

    /*
     * The guts of Object.seal (ES5 15.2.3.8) and Object.freeze (ES5 15.2.3.9): mark the
     * object as non-extensible, and adjust each property's attributes appropriately: each
     * property becomes non-configurable, and if |freeze|, data properties become
     * read-only as well.
     */
    bool sealOrFreeze(JSContext *cx, ImmutabilityType it);

  public:
    bool isExtensible() const { return !(flags & NOT_EXTENSIBLE); }
    bool preventExtensions(JSContext *cx, js::AutoIdVector *props);

    /* ES5 15.2.3.8: non-extensible, all props non-configurable */
    inline bool seal(JSContext *cx) { return sealOrFreeze(cx, SEAL); }
    /* ES5 15.2.3.9: non-extensible, all properties non-configurable, all data props read-only */
    bool freeze(JSContext *cx) { return sealOrFreeze(cx, FREEZE); }
        
    /*
     * Primitive-specific getters and setters.
     */

  private:
    static const uint32 JSSLOT_PRIMITIVE_THIS = 0;

  public:
    inline const js::Value &getPrimitiveThis() const;
    inline void setPrimitiveThis(const js::Value &pthis);

    /*
     * Array-specific getters and setters (for both dense and slow arrays).
     */

    inline uint32 getArrayLength() const;
    inline void setArrayLength(JSContext *cx, uint32 length);

    inline uint32 getDenseArrayCapacity();
    inline uint32 getDenseArrayInitializedLength();
    inline void setDenseArrayInitializedLength(uint32 length);
    inline js::Value* getDenseArrayElements();
    inline const js::Value &getDenseArrayElement(uintN idx);
    inline js::Value* addressOfDenseArrayElement(uintN idx);
    inline void setDenseArrayElement(uintN idx, const js::Value &val);
    inline void shrinkDenseArrayElements(JSContext *cx, uintN cap);

    inline bool isPackedDenseArray();
    inline void setDenseArrayNotPacked(JSContext *cx);

    /*
     * ensureDenseArrayElements ensures that the dense array can hold at least
     * index + extra elements. It returns ED_OK on success, ED_FAILED on
     * failure to grow the array, ED_SPARSE when the array is too sparse to
     * grow (this includes the case of index + extra overflow). In the last
     * two cases the array is kept intact.
     */
    enum EnsureDenseResult { ED_OK, ED_FAILED, ED_SPARSE };
    inline EnsureDenseResult ensureDenseArrayElements(JSContext *cx, uintN index, uintN extra);

    /*
     * Check if after growing the dense array will be too sparse.
     * newElementsHint is an estimated number of elements to be added.
     */
    bool willBeSparseDenseArray(uintN requiredCapacity, uintN newElementsHint);

    JSBool makeDenseArraySlow(JSContext *cx);

    /*
     * Arguments-specific getters and setters.
     */

  private:
    /*
     * Reserved slot structure for Arguments objects:
     *
     * private              - the function's stack frame until the function
     *                        returns; also, JS_ARGUMENTS_OBJECT_ON_TRACE if
     *                        arguments was created on trace
     * JSSLOT_ARGS_LENGTH   - the number of actual arguments and a flag
     *                        indicating whether arguments.length was
     *                        overwritten. This slot is not used to represent
     *                        arguments.length after that property has been
     *                        assigned, even if the new value is integral: it's
     *                        always the original length.
     * JSSLOT_ARGS_DATA     - pointer to an ArgumentsData structure containing
     *                        the arguments.callee value or JSVAL_HOLE if that
     *                        was overwritten, and the values of all arguments
     *                        once the function has returned (or as soon as a
     *                        strict arguments object has been created).
     *
     * Argument index i is stored in ArgumentsData.slots[i], accessible via
     * {get,set}ArgsElement().
     */
    static const uint32 JSSLOT_ARGS_DATA = 1;

  public:
    /* Number of extra fixed arguments object slots besides JSSLOT_PRIVATE. */
    static const uint32 JSSLOT_ARGS_LENGTH = 0;
    static const uint32 ARGS_CLASS_RESERVED_SLOTS = 2;
    static const uint32 ARGS_FIRST_FREE_SLOT = ARGS_CLASS_RESERVED_SLOTS + 1;

    /* Lower-order bit stolen from the length slot. */
    static const uint32 ARGS_LENGTH_OVERRIDDEN_BIT = 0x1;
    static const uint32 ARGS_PACKED_BITS_COUNT = 1;

    /*
     * Set the initial length of the arguments, and mark it as not overridden.
     */
    inline void setArgsLength(uint32 argc);

    /*
     * Return the initial length of the arguments.  This may differ from the
     * current value of arguments.length!
     */
    inline uint32 getArgsInitialLength() const;

    inline void setArgsLengthOverridden();
    inline bool isArgsLengthOverridden() const;

    inline js::ArgumentsData *getArgsData() const;
    inline void setArgsData(js::ArgumentsData *data);

    inline const js::Value &getArgsCallee() const;
    inline void setArgsCallee(const js::Value &callee);

    inline const js::Value &getArgsElement(uint32 i) const;
    inline js::Value *getArgsElements() const;
    inline js::Value *addressOfArgsElement(uint32 i);
    inline void setArgsElement(uint32 i, const js::Value &v);

  private:
    /*
     * Reserved slot structure for Arguments objects:
     */
    static const uint32 JSSLOT_CALL_CALLEE = 0;
    static const uint32 JSSLOT_CALL_ARGUMENTS = 1;

  public:
    /* Number of reserved slots. */
    static const uint32 CALL_RESERVED_SLOTS = 2;

    inline JSObject &getCallObjCallee() const;
    inline JSFunction *getCallObjCalleeFunction() const; 
    inline void setCallObjCallee(JSObject &callee);

    inline const js::Value &getCallObjArguments() const;
    inline void setCallObjArguments(const js::Value &v);

    /*
     * Date-specific getters and setters.
     */

    static const uint32 JSSLOT_DATE_UTC_TIME = 0;

    /*
     * Cached slots holding local properties of the date.
     * These are undefined until the first actual lookup occurs
     * and are reset to undefined whenever the date's time is modified.
     */
    static const uint32 JSSLOT_DATE_COMPONENTS_START = 1;

    static const uint32 JSSLOT_DATE_LOCAL_TIME = 1;
    static const uint32 JSSLOT_DATE_LOCAL_YEAR = 2;
    static const uint32 JSSLOT_DATE_LOCAL_MONTH = 3;
    static const uint32 JSSLOT_DATE_LOCAL_DATE = 4;
    static const uint32 JSSLOT_DATE_LOCAL_DAY = 5;
    static const uint32 JSSLOT_DATE_LOCAL_HOURS = 6;
    static const uint32 JSSLOT_DATE_LOCAL_MINUTES = 7;
    static const uint32 JSSLOT_DATE_LOCAL_SECONDS = 8;

    static const uint32 DATE_CLASS_RESERVED_SLOTS = 9;

    inline const js::Value &getDateUTCTime() const;
    inline void setDateUTCTime(const js::Value &pthis);

    /*
     * Function-specific getters and setters.
     */

  private:
    friend struct JSFunction;
    friend class js::mjit::Compiler;

    /*
     * Flat closures with one or more upvars snapshot the upvars' values into a
     * vector of js::Values referenced from this slot.
     */
    static const uint32 JSSLOT_FLAT_CLOSURE_UPVARS = 0;

    /*
     * Null closures set or initialized as methods have these slots. See the
     * "method barrier" comments and methods.
     */

    static const uint32 JSSLOT_FUN_METHOD_ATOM = 0;
    static const uint32 JSSLOT_FUN_METHOD_OBJ  = 1;

    static const uint32 JSSLOT_BOUND_FUNCTION_THIS       = 0;
    static const uint32 JSSLOT_BOUND_FUNCTION_ARGS_COUNT = 1;

  public:
    static const uint32 FUN_CLASS_RESERVED_SLOTS = 2;

    inline JSFunction *getFunctionPrivate() const;

    inline js::Value *getFlatClosureUpvars() const;
    inline js::Value getFlatClosureUpvar(uint32 i) const;
    inline void setFlatClosureUpvars(js::Value *upvars);

    inline bool hasMethodObj(const JSObject& obj) const;
    inline void setMethodObj(JSObject& obj);

    inline bool initBoundFunction(JSContext *cx, const js::Value &thisArg,
                                  const js::Value *args, uintN argslen);

    inline JSObject *getBoundFunctionTarget() const;
    inline const js::Value &getBoundFunctionThis() const;
    inline const js::Value *getBoundFunctionArguments(uintN &argslen) const;

    /*
     * RegExp-specific getters and setters.
     */

  private:
    static const uint32 JSSLOT_REGEXP_LAST_INDEX = 0;

  public:
    static const uint32 REGEXP_CLASS_RESERVED_SLOTS = 1;

    inline const js::Value &getRegExpLastIndex() const;
    inline void setRegExpLastIndex(const js::Value &v);
    inline void setRegExpLastIndex(jsdouble d);
    inline void zeroRegExpLastIndex();

    /*
     * Iterator-specific getters and setters.
     */

    inline js::NativeIterator *getNativeIterator() const;
    inline void setNativeIterator(js::NativeIterator *);

    /*
     * XML-related getters and setters.
     */

    /*
     * Slots for XML-related classes are as follows:
     * - js_NamespaceClass.base reserves the *_NAME_* and *_NAMESPACE_* slots.
     * - js_QNameClass.base, js_AttributeNameClass, js_AnyNameClass reserve
     *   the *_NAME_* and *_QNAME_* slots.
     * - Others (js_XMLClass, js_XMLFilterClass) don't reserve any slots.
     */
  private:
    static const uint32 JSSLOT_NAME_PREFIX          = 0;   // shared
    static const uint32 JSSLOT_NAME_URI             = 1;   // shared

    static const uint32 JSSLOT_NAMESPACE_DECLARED   = 2;

    static const uint32 JSSLOT_QNAME_LOCAL_NAME     = 2;

  public:
    static const uint32 NAMESPACE_CLASS_RESERVED_SLOTS = 3;
    static const uint32 QNAME_CLASS_RESERVED_SLOTS     = 3;

    inline JSLinearString *getNamePrefix() const;
    inline jsval getNamePrefixVal() const;
    inline void setNamePrefix(JSLinearString *prefix);
    inline void clearNamePrefix();

    inline JSLinearString *getNameURI() const;
    inline jsval getNameURIVal() const;
    inline void setNameURI(JSLinearString *uri);

    inline jsval getNamespaceDeclared() const;
    inline void setNamespaceDeclared(jsval decl);

    inline JSLinearString *getQNameLocalName() const;
    inline jsval getQNameLocalNameVal() const;
    inline void setQNameLocalName(JSLinearString *name);

    /*
     * Proxy-specific getters and setters.
     */

    inline js::JSProxyHandler *getProxyHandler() const;
    inline const js::Value &getProxyPrivate() const;
    inline void setProxyPrivate(const js::Value &priv);
    inline const js::Value &getProxyExtra() const;
    inline void setProxyExtra(const js::Value &extra);

    /*
     * With object-specific getters and setters.
     */
    inline JSObject *getWithThis() const;
    inline void setWithThis(JSObject *thisp);

    /*
     * Back to generic stuff.
     */
    inline bool isCallable();

    /* The map field is not initialized here and should be set separately. */
    void init(JSContext *cx, js::Class *aclasp, js::types::TypeObject *type,
              JSObject *parent, void *priv, bool useHoles);

    inline void finish(JSContext *cx);
    JS_ALWAYS_INLINE void finalize(JSContext *cx);

    /*
     * Like init, but also initializes map. The catch: proto must be the result
     * of a call to js_InitClass(...clasp, ...).
     */
    inline bool initSharingEmptyShape(JSContext *cx,
                                      js::Class *clasp,
                                      js::types::TypeObject *type,
                                      JSObject *parent,
                                      void *priv,
                                      /* gc::FinalizeKind */ unsigned kind);

    inline bool hasSlotsArray() const;

    /* This method can only be called when hasSlotsArray() returns true. */
    inline void freeSlotsArray(JSContext *cx);

    /* Free the slots array and copy slots that fit into the fixed array. */
    inline void revertToFixedSlots(JSContext *cx);

    inline bool hasProperty(JSContext *cx, jsid id, bool *foundp, uintN flags = 0);

    /*
     * Allocate and free an object slot. Note that freeSlot is infallible: it
     * returns true iff this is a dictionary-mode object and the freed slot was
     * added to the freelist.
     *
     * FIXME: bug 593129 -- slot allocation should be done by object methods
     * after calling object-parameter-free shape methods, avoiding coupling
     * logic across the object vs. shape module wall.
     */
    bool allocSlot(JSContext *cx, uint32 *slotp);
    bool freeSlot(JSContext *cx, uint32 slot);

    bool reportReadOnly(JSContext* cx, jsid id, uintN report = JSREPORT_ERROR);
    bool reportNotConfigurable(JSContext* cx, jsid id, uintN report = JSREPORT_ERROR);
    bool reportNotExtensible(JSContext *cx, uintN report = JSREPORT_ERROR);

  private:
    js::Shape *getChildProperty(JSContext *cx, js::Shape *parent, js::Shape &child);

    /*
     * Internal helper that adds a shape not yet mapped by this object.
     *
     * Notes:
     * 1. getter and setter must be normalized based on flags (see jsscope.cpp).
     * 2. !isExtensible() checking must be done by callers.
     */
    const js::Shape *addPropertyInternal(JSContext *cx, jsid id,
                                         js::PropertyOp getter, js::PropertyOp setter,
                                         uint32 slot, uintN attrs,
                                         uintN flags, intN shortid,
                                         js::Shape **spp);

    bool toDictionaryMode(JSContext *cx);

  public:
    /* Add a property whose id is not yet in this scope. */
    const js::Shape *addProperty(JSContext *cx, jsid id,
                                 js::PropertyOp getter, js::PropertyOp setter,
                                 uint32 slot, uintN attrs,
                                 uintN flags, intN shortid);

    /* Add a data property whose id is not yet in this scope. */
    const js::Shape *addDataProperty(JSContext *cx, jsid id, uint32 slot, uintN attrs) {
        JS_ASSERT(!(attrs & (JSPROP_GETTER | JSPROP_SETTER)));
        return addProperty(cx, id, NULL, NULL, slot, attrs, 0, 0);
    }

    /* Add or overwrite a property for id in this scope. */
    const js::Shape *putProperty(JSContext *cx, jsid id,
                                 js::PropertyOp getter, js::PropertyOp setter,
                                 uint32 slot, uintN attrs,
                                 uintN flags, intN shortid);

    /* Change the given property into a sibling with the same id in this scope. */
    const js::Shape *changeProperty(JSContext *cx, const js::Shape *shape, uintN attrs, uintN mask,
                                    js::PropertyOp getter, js::PropertyOp setter);

    /* Remove the property named by id from this object. */
    bool removeProperty(JSContext *cx, jsid id);

    /* Clear the scope, making it empty. */
    void clear(JSContext *cx);

    JSBool lookupProperty(JSContext *cx, jsid id, JSObject **objp, JSProperty **propp) {
        js::LookupPropOp op = getOps()->lookupProperty;
        return (op ? op : js_LookupProperty)(cx, this, id, objp, propp);
    }

    JSBool defineProperty(JSContext *cx, jsid id, const js::Value &value,
                          js::PropertyOp getter = js::PropertyStub,
                          js::PropertyOp setter = js::PropertyStub,
                          uintN attrs = JSPROP_ENUMERATE) {
        js::DefinePropOp op = getOps()->defineProperty;
        return (op ? op : js_DefineProperty)(cx, this, id, &value, getter, setter, attrs);
    }

    JSBool getProperty(JSContext *cx, JSObject *receiver, jsid id, js::Value *vp) {
        js::PropertyIdOp op = getOps()->getProperty;
        return (op ? op : (js::PropertyIdOp)js_GetProperty)(cx, this, receiver, id, vp);
    }

    JSBool getProperty(JSContext *cx, jsid id, js::Value *vp) {
        return getProperty(cx, this, id, vp);
    }

    JSBool setProperty(JSContext *cx, jsid id, js::Value *vp, JSBool strict) {
        js::StrictPropertyIdOp op = getOps()->setProperty;
        return (op ? op : js_SetProperty)(cx, this, id, vp, strict);
    }

    JSBool getAttributes(JSContext *cx, jsid id, uintN *attrsp) {
        js::AttributesOp op = getOps()->getAttributes;
        return (op ? op : js_GetAttributes)(cx, this, id, attrsp);
    }

    JSBool setAttributes(JSContext *cx, jsid id, uintN *attrsp) {
        js::AttributesOp op = getOps()->setAttributes;
        return (op ? op : js_SetAttributes)(cx, this, id, attrsp);
    }

    JSBool deleteProperty(JSContext *cx, jsid id, js::Value *rval, JSBool strict) {
        js::DeleteIdOp op = getOps()->deleteProperty;
        return (op ? op : js_DeleteProperty)(cx, this, id, rval, strict);
    }

    JSBool enumerate(JSContext *cx, JSIterateOp iterop, js::Value *statep, jsid *idp) {
        js::NewEnumerateOp op = getOps()->enumerate;
        return (op ? op : js_Enumerate)(cx, this, iterop, statep, idp);
    }

    JSType typeOf(JSContext *cx) {
        js::TypeOfOp op = getOps()->typeOf;
        return (op ? op : js_TypeOf)(cx, this);
    }

    /* These four are time-optimized to avoid stub calls. */
    JSObject *thisObject(JSContext *cx) {
        JSObjectOp op = getOps()->thisObject;
        return op ? op(cx, this) : this;
    }

    static bool thisObject(JSContext *cx, const js::Value &v, js::Value *vp);

    inline JSCompartment *getCompartment() const;

    inline JSObject *getThrowTypeError() const;

    JS_FRIEND_API(JSObject *) clone(JSContext *cx, JSObject *proto, JSObject *parent);
    JS_FRIEND_API(bool) copyPropertiesFrom(JSContext *cx, JSObject *obj);
    bool swap(JSContext *cx, JSObject *other);

    const js::Shape *defineBlockVariable(JSContext *cx, jsid id, intN index);

    inline bool canHaveMethodBarrier() const;

    inline bool isArguments() const;
    inline bool isNormalArguments() const;
    inline bool isStrictArguments() const;
    inline bool isArray() const;
    inline bool isDenseArray() const;
    inline bool isSlowArray() const;
    inline bool isNumber() const;
    inline bool isBoolean() const;
    inline bool isString() const;
    inline bool isPrimitive() const;
    inline bool isDate() const;
    inline bool isFunction() const;
    inline bool isObject() const;
    inline bool isWith() const;
    inline bool isBlock() const;
    inline bool isStaticBlock() const;
    inline bool isClonedBlock() const;
    inline bool isCall() const;
    inline bool isRegExp() const;
    inline bool isXML() const;
    inline bool isXMLId() const;
    inline bool isNamespace() const;
    inline bool isQName() const;

    inline bool isProxy() const;
    inline bool isObjectProxy() const;
    inline bool isFunctionProxy() const;

    JS_FRIEND_API(bool) isWrapper() const;
    JS_FRIEND_API(JSObject *) unwrap(uintN *flagsp = NULL);

    inline void initArrayClass();
};

/* Check alignment for any fixed slots allocated after the object. */
JS_STATIC_ASSERT(sizeof(JSObject) % sizeof(js::Value) == 0);

inline js::Value*
JSObject::fixedSlots() const {
    return (js::Value*) (jsuword(this) + sizeof(JSObject));
}

inline bool
JSObject::hasSlotsArray() const { return this->slots != fixedSlots(); }

/* static */ inline size_t
JSObject::getFixedSlotOffset(size_t slot) {
    return sizeof(JSObject) + (slot * sizeof(js::Value));
}

struct JSObject_Slots2 : JSObject { js::Value fslots[2]; };
struct JSObject_Slots4 : JSObject { js::Value fslots[4]; };
struct JSObject_Slots8 : JSObject { js::Value fslots[8]; };
struct JSObject_Slots12 : JSObject { js::Value fslots[12]; };
struct JSObject_Slots16 : JSObject { js::Value fslots[16]; };

#define JSSLOT_FREE(clasp)  JSCLASS_RESERVED_SLOTS(clasp)

#ifdef JS_THREADSAFE

/*
 * The GC runs only when all threads except the one on which the GC is active
 * are suspended at GC-safe points, so calling obj->getSlot() from the GC's
 * thread is safe when rt->gcRunning is set. See jsgc.cpp for details.
 */
#define THREAD_IS_RUNNING_GC(rt, thread)                                      \
    ((rt)->gcRunning && (rt)->gcThread == (thread))

#define CX_THREAD_IS_RUNNING_GC(cx)                                           \
    THREAD_IS_RUNNING_GC((cx)->runtime, (cx)->thread)

#endif /* JS_THREADSAFE */

inline void
OBJ_TO_INNER_OBJECT(JSContext *cx, JSObject *&obj)
{
    if (JSObjectOp op = obj->getClass()->ext.innerObject)
        obj = op(cx, obj);
}

inline void
OBJ_TO_OUTER_OBJECT(JSContext *cx, JSObject *&obj)
{
    if (JSObjectOp op = obj->getClass()->ext.outerObject)
        obj = op(cx, obj);
}

class JSValueArray {
  public:
    jsval *array;
    size_t length;

    JSValueArray(jsval *v, size_t c) : array(v), length(c) {}
};

class ValueArray {
  public:
    js::Value *array;
    size_t length;

    ValueArray(js::Value *v, size_t c) : array(v), length(c) {}
};

extern js::Class js_ObjectClass;
extern js::Class js_WithClass;
extern js::Class js_BlockClass;

inline bool JSObject::isObject() const { return getClass() == &js_ObjectClass; }
inline bool JSObject::isWith() const   { return getClass() == &js_WithClass; }
inline bool JSObject::isBlock() const  { return getClass() == &js_BlockClass; }

/*
 * Block scope object macros.  The slots reserved by js_BlockClass are:
 *
 *   private              JSStackFrame *    active frame pointer or null
 *   JSSLOT_BLOCK_DEPTH   int               depth of block slots in frame
 *
 * After JSSLOT_BLOCK_DEPTH come one or more slots for the block locals.
 *
 * A With object is like a Block object, in that both have one reserved slot
 * telling the stack depth of the relevant slots (the slot whose value is the
 * object named in the with statement, the slots containing the block's local
 * variables); and both have a private slot referring to the JSStackFrame in
 * whose activation they were created (or null if the with or block object
 * outlives the frame).
 */
static const uint32 JSSLOT_BLOCK_DEPTH = 0;
static const uint32 JSSLOT_BLOCK_FIRST_FREE_SLOT = JSSLOT_BLOCK_DEPTH + 1;

static const uint32 JSSLOT_WITH_THIS = 1;

#define OBJ_BLOCK_COUNT(cx,obj)                                               \
    (obj)->propertyCount()
#define OBJ_BLOCK_DEPTH(cx,obj)                                               \
    (obj)->getSlot(JSSLOT_BLOCK_DEPTH).toInt32()
#define OBJ_SET_BLOCK_DEPTH(cx,obj,depth)                                     \
    (obj)->setSlot(JSSLOT_BLOCK_DEPTH, Value(Int32Value(depth)))

/*
 * To make sure this slot is well-defined, always call js_NewWithObject to
 * create a With object, don't call js_NewObject directly.  When creating a
 * With object that does not correspond to a stack slot, pass -1 for depth.
 *
 * When popping the stack across this object's "with" statement, client code
 * must call withobj->setPrivate(NULL).
 */
extern JS_REQUIRES_STACK JSObject *
js_NewWithObject(JSContext *cx, JSObject *proto, JSObject *parent, jsint depth);

inline JSObject *
js_UnwrapWithObject(JSContext *cx, JSObject *withobj);

/*
 * Create a new block scope object not linked to any proto or parent object.
 * Blocks are created by the compiler to reify let blocks and comprehensions.
 * Only when dynamic scope is captured do they need to be cloned and spliced
 * into an active scope chain.
 */
extern JSObject *
js_NewBlockObject(JSContext *cx);

extern JSObject *
js_CloneBlockObject(JSContext *cx, JSObject *proto, JSStackFrame *fp);

extern JS_REQUIRES_STACK JSBool
js_PutBlockObject(JSContext *cx, JSBool normalUnwind);

JSBool
js_XDRBlockObject(JSXDRState *xdr, JSObject **objp);

struct JSSharpObjectMap {
    jsrefcount  depth;
    jsatomid    sharpgen;
    JSHashTable *table;
};

#define SHARP_BIT       ((jsatomid) 1)
#define BUSY_BIT        ((jsatomid) 2)
#define SHARP_ID_SHIFT  2
#define IS_SHARP(he)    (uintptr_t((he)->value) & SHARP_BIT)
#define MAKE_SHARP(he)  ((he)->value = (void *) (uintptr_t((he)->value)|SHARP_BIT))
#define IS_BUSY(he)     (uintptr_t((he)->value) & BUSY_BIT)
#define MAKE_BUSY(he)   ((he)->value = (void *) (uintptr_t((he)->value)|BUSY_BIT))
#define CLEAR_BUSY(he)  ((he)->value = (void *) (uintptr_t((he)->value)&~BUSY_BIT))

extern JSHashEntry *
js_EnterSharpObject(JSContext *cx, JSObject *obj, JSIdArray **idap,
                    jschar **sp);

extern void
js_LeaveSharpObject(JSContext *cx, JSIdArray **idap);

/*
 * Mark objects stored in map if GC happens between js_EnterSharpObject
 * and js_LeaveSharpObject. GC calls this when map->depth > 0.
 */
extern void
js_TraceSharpMap(JSTracer *trc, JSSharpObjectMap *map);

extern JSBool
js_HasOwnPropertyHelper(JSContext *cx, js::LookupPropOp lookup, uintN argc,
                        js::Value *vp);

extern JSBool
js_HasOwnProperty(JSContext *cx, js::LookupPropOp lookup, JSObject *obj, jsid id,
                  JSObject **objp, JSProperty **propp);

extern JSBool
js_NewPropertyDescriptorObject(JSContext *cx, jsid id, uintN attrs,
                               const js::Value &getter, const js::Value &setter,
                               const js::Value &value, js::Value *vp);

extern JSBool
js_PropertyIsEnumerable(JSContext *cx, JSObject *obj, jsid id, js::Value *vp);

#ifdef OLD_GETTER_SETTER_METHODS
JS_FRIEND_API(JSBool) js_obj_defineGetter(JSContext *cx, uintN argc, js::Value *vp);
JS_FRIEND_API(JSBool) js_obj_defineSetter(JSContext *cx, uintN argc, js::Value *vp);
#endif

extern JSObject *
js_InitObjectClass(JSContext *cx, JSObject *obj);

extern JSObject *
js_InitClass(JSContext *cx, JSObject *obj, JSObject *parent_proto,
             js::Class *clasp, js::Native constructor, uintN nargs,
             JSTypeHandler ctorHandler,
             JSPropertySpec *ps, JSFunctionSpec *fs,
             JSPropertySpec *static_ps, JSFunctionSpec *static_fs);

/*
 * Select Object.prototype method names shared between jsapi.cpp and jsobj.cpp.
 */
extern const char js_watch_str[];
extern const char js_unwatch_str[];
extern const char js_hasOwnProperty_str[];
extern const char js_isPrototypeOf_str[];
extern const char js_propertyIsEnumerable_str[];

#ifdef OLD_GETTER_SETTER_METHODS
extern const char js_defineGetter_str[];
extern const char js_defineSetter_str[];
extern const char js_lookupGetter_str[];
extern const char js_lookupSetter_str[];
#endif

extern JSBool
js_PopulateObject(JSContext *cx, JSObject *newborn, JSObject *props);

/*
 * Fast access to immutable standard objects (constructors and prototypes).
 */
extern JSBool
js_GetClassObject(JSContext *cx, JSObject *obj, JSProtoKey key,
                  JSObject **objp);

extern JSBool
js_SetClassObject(JSContext *cx, JSObject *obj, JSProtoKey key,
                  JSObject *cobj, JSObject *prototype);

/*
 * If protoKey is not JSProto_Null, then clasp is ignored. If protoKey is
 * JSProto_Null, clasp must non-null.
 */
extern JSBool
js_FindClassObject(JSContext *cx, JSObject *start, JSProtoKey key,
                   js::Value *vp, js::Class *clasp = NULL);

extern JSObject *
js_ConstructObject(JSContext *cx, js::Class *clasp, JSObject *proto,
                   JSObject *parent, uintN argc, js::Value *argv);

// Specialized call for constructing |this| with a known function callee,
// and a known prototype.
extern JSObject *
js_CreateThisForFunctionWithProto(JSContext *cx, JSObject *callee, JSObject *proto);

// Specialized call for constructing |this| with a known function callee.
extern JSObject *
js_CreateThisForFunction(JSContext *cx, JSObject *callee);

// Generic call for constructing |this|.
extern JSObject *
js_CreateThis(JSContext *cx, JSObject *callee);

extern jsid
js_CheckForStringIndex(jsid id);

/*
 * js_PurgeScopeChain does nothing if obj is not itself a prototype or parent
 * scope, else it reshapes the scope and prototype chains it links. It calls
 * js_PurgeScopeChainHelper, which asserts that obj is flagged as a delegate
 * (i.e., obj has ever been on a prototype or parent chain).
 */
extern void
js_PurgeScopeChainHelper(JSContext *cx, JSObject *obj, jsid id);

inline void
js_PurgeScopeChain(JSContext *cx, JSObject *obj, jsid id)
{
    if (obj->isDelegate())
        js_PurgeScopeChainHelper(cx, obj, id);
}

/*
 * Find or create a property named by id in obj's scope, with the given getter
 * and setter, slot, attributes, and other members.
 */
extern const js::Shape *
js_AddNativeProperty(JSContext *cx, JSObject *obj, jsid id,
                     js::PropertyOp getter, js::PropertyOp setter, uint32 slot,
                     uintN attrs, uintN flags, intN shortid);

/*
 * Change shape to have the given attrs, getter, and setter in scope, morphing
 * it into a potentially new js::Shape.  Return a pointer to the changed
 * or identical property.
 */
extern const js::Shape *
js_ChangeNativePropertyAttrs(JSContext *cx, JSObject *obj,
                             const js::Shape *shape, uintN attrs, uintN mask,
                             js::PropertyOp getter, js::PropertyOp setter);

extern JSBool
js_DefineOwnProperty(JSContext *cx, JSObject *obj, jsid id,
                     const js::Value &descriptor, JSBool *bp);

/*
 * Flags for the defineHow parameter of js_DefineNativeProperty.
 */
const uintN JSDNP_CACHE_RESULT = 1; /* an interpreter call from JSOP_INITPROP */
const uintN JSDNP_DONT_PURGE   = 2; /* suppress js_PurgeScopeChain */
const uintN JSDNP_SET_METHOD   = 4; /* js_{DefineNativeProperty,SetPropertyHelper}
                                       must pass the js::Shape::METHOD
                                       flag on to JSObject::{add,put}Property */
const uintN JSDNP_UNQUALIFIED  = 8; /* Unqualified property set.  Only used in
                                       the defineHow argument of
                                       js_SetPropertyHelper. */

/*
 * On error, return false.  On success, if propp is non-null, return true with
 * obj locked and with a held property in *propp; if propp is null, return true
 * but release obj's lock first.
 */
extern JSBool
js_DefineNativeProperty(JSContext *cx, JSObject *obj, jsid id, const js::Value &value,
                        js::PropertyOp getter, js::PropertyOp setter, uintN attrs,
                        uintN flags, intN shortid, JSProperty **propp,
                        uintN defineHow = 0);

/*
 * Specialized subroutine that allows caller to preset JSRESOLVE_* flags and
 * returns the index along the prototype chain in which *propp was found, or
 * the last index if not found, or -1 on error.
 */
extern int
js_LookupPropertyWithFlags(JSContext *cx, JSObject *obj, jsid id, uintN flags,
                           JSObject **objp, JSProperty **propp);


/*
 * We cache name lookup results only for the global object or for native
 * non-global objects without prototype or with prototype that never mutates,
 * see bug 462734 and bug 487039.
 */
inline bool
js_IsCacheableNonGlobalScope(JSObject *obj)
{
    extern JS_FRIEND_DATA(js::Class) js_CallClass;
    extern JS_FRIEND_DATA(js::Class) js_DeclEnvClass;
    JS_ASSERT(obj->getParent());

    js::Class *clasp = obj->getClass();
    bool cacheable = (clasp == &js_CallClass ||
                      clasp == &js_BlockClass ||
                      clasp == &js_DeclEnvClass);

    JS_ASSERT_IF(cacheable, !obj->getOps()->lookupProperty);
    return cacheable;
}

/*
 * If cacheResult is false, return JS_NO_PROP_CACHE_FILL on success.
 */
extern js::PropertyCacheEntry *
js_FindPropertyHelper(JSContext *cx, jsid id, JSBool cacheResult,
                      JSObject **objp, JSObject **pobjp, JSProperty **propp);

/*
 * Return the index along the scope chain in which id was found, or the last
 * index if not found, or -1 on error.
 */
extern JS_FRIEND_API(JSBool)
js_FindProperty(JSContext *cx, jsid id, JSObject **objp, JSObject **pobjp,
                JSProperty **propp);

extern JS_REQUIRES_STACK JSObject *
js_FindIdentifierBase(JSContext *cx, JSObject *scopeChain, jsid id);

extern JSObject *
js_FindVariableScope(JSContext *cx, JSFunction **funp);

/*
 * JSGET_CACHE_RESULT is the analogue of JSDNP_CACHE_RESULT for js_GetMethod.
 *
 * JSGET_METHOD_BARRIER (the default, hence 0 but provided for documentation)
 * enables a read barrier that preserves standard function object semantics (by
 * default we assume our caller won't leak a joined callee to script, where it
 * would create hazardous mutable object sharing as well as observable identity
 * according to == and ===.
 *
 * JSGET_NO_METHOD_BARRIER avoids the performance overhead of the method read
 * barrier, which is not needed when invoking a lambda that otherwise does not
 * leak its callee reference (via arguments.callee or its name).
 */
const uintN JSGET_CACHE_RESULT      = 1; // from a caching interpreter opcode
const uintN JSGET_METHOD_BARRIER    = 0; // get can leak joined function object
const uintN JSGET_NO_METHOD_BARRIER = 2; // call to joined function can't leak

/*
 * NB: js_NativeGet and js_NativeSet are called with the scope containing shape
 * (pobj's scope for Get, obj's for Set) locked, and on successful return, that
 * scope is again locked.  But on failure, both functions return false with the
 * scope containing shape unlocked.
 */
extern JSBool
js_NativeGet(JSContext *cx, JSObject *obj, JSObject *pobj, const js::Shape *shape, uintN getHow,
             js::Value *vp);

extern JSBool
js_NativeSet(JSContext *cx, JSObject *obj, const js::Shape *shape, bool added,
             js::Value *vp);

extern JSBool
js_GetPropertyHelper(JSContext *cx, JSObject *obj, jsid id, uint32 getHow, js::Value *vp);

extern bool
js_GetPropertyHelperWithShape(JSContext *cx, JSObject *obj, JSObject *receiver, jsid id,
                              uint32 getHow, js::Value *vp,
                              const js::Shape **shapeOut, JSObject **holderOut);

extern JSBool
js_GetOwnPropertyDescriptor(JSContext *cx, JSObject *obj, jsid id, js::Value *vp);

extern JSBool
js_GetMethod(JSContext *cx, JSObject *obj, jsid id, uintN getHow, js::Value *vp);

/*
 * Check whether it is OK to assign an undeclared property with name
 * propname of the global object in the current script on cx.  Reports
 * an error if one needs to be reported (in particular in all cases
 * when it returns false).
 */
extern JS_FRIEND_API(bool)
js_CheckUndeclaredVarAssignment(JSContext *cx, JSString *propname);

extern JSBool
js_SetPropertyHelper(JSContext *cx, JSObject *obj, jsid id, uintN defineHow,
                     js::Value *vp, JSBool strict);

/*
 * Change attributes for the given native property. The caller must ensure
 * that obj is locked and this function always unlocks obj on return.
 */
extern JSBool
js_SetNativeAttributes(JSContext *cx, JSObject *obj, js::Shape *shape,
                       uintN attrs);

namespace js {

/*
 * If obj has a data property methodid which is a function object for the given
 * native, return that function object. Otherwise, return NULL.
 */
extern JSObject *
HasNativeMethod(JSObject *obj, jsid methodid, Native native);

extern bool
DefaultValue(JSContext *cx, JSObject *obj, JSType hint, Value *vp);

extern JSBool
CheckAccess(JSContext *cx, JSObject *obj, jsid id, JSAccessMode mode,
            js::Value *vp, uintN *attrsp);

} /* namespace js */

extern bool
js_IsDelegate(JSContext *cx, JSObject *obj, const js::Value &v);

/*
 * If protoKey is not JSProto_Null, then clasp is ignored. If protoKey is
 * JSProto_Null, clasp must non-null.
 */
extern JS_FRIEND_API(JSBool)
js_GetClassPrototype(JSContext *cx, JSObject *scope, JSProtoKey protoKey,
                     JSObject **protop, js::Class *clasp = NULL);

extern JSBool
js_SetClassPrototype(JSContext *cx, JSObject *ctor, JSObject *proto,
                     uintN attrs);

/*
 * Wrap boolean, number or string as Boolean, Number or String object.
 * *vp must not be an object, null or undefined.
 */
extern JSBool
js_PrimitiveToObject(JSContext *cx, js::Value *vp);

/*
 * v and vp may alias. On successful return, vp->isObjectOrNull(). If vp is not
 * rooted, the caller must root vp before the next possible GC.
 */
extern JSBool
js_ValueToObjectOrNull(JSContext *cx, const js::Value &v, JSObject **objp);

/*
 * v and vp may alias. On successful return, vp->isObject(). If vp is not
 * rooted, the caller must root vp before the next possible GC.
 */
extern JSObject *
js_ValueToNonNullObject(JSContext *cx, const js::Value &v);

extern JSBool
js_TryValueOf(JSContext *cx, JSObject *obj, JSType type, js::Value *rval);

extern JSBool
js_TryMethod(JSContext *cx, JSObject *obj, JSAtom *atom,
             uintN argc, js::Value *argv, js::Value *rval);

extern JSBool
js_XDRObject(JSXDRState *xdr, JSObject **objp);

extern void
js_TraceObject(JSTracer *trc, JSObject *obj);

extern void
js_PrintObjectSlotName(JSTracer *trc, char *buf, size_t bufsize);

extern void
js_ClearNative(JSContext *cx, JSObject *obj);

extern bool
js_GetReservedSlot(JSContext *cx, JSObject *obj, uint32 index, js::Value *vp);

extern bool
js_SetReservedSlot(JSContext *cx, JSObject *obj, uint32 index, const js::Value &v);

extern JSBool
js_CheckPrincipalsAccess(JSContext *cx, JSObject *scopeobj,
                         JSPrincipals *principals, JSAtom *caller);

/* For CSP -- checks if eval() and friends are allowed to run. */
extern JSBool
js_CheckContentSecurityPolicy(JSContext *cx);

/* NB: Infallible. */
extern const char *
js_ComputeFilename(JSContext *cx, JSStackFrame *caller,
                   JSPrincipals *principals, uintN *linenop);

extern JSBool
js_ReportGetterOnlyAssignment(JSContext *cx);

extern JS_FRIEND_API(JSBool)
js_GetterOnlyPropertyStub(JSContext *cx, JSObject *obj, jsid id, jsval *vp);

#ifdef DEBUG
JS_FRIEND_API(void) js_DumpChars(const jschar *s, size_t n);
JS_FRIEND_API(void) js_DumpString(JSString *str);
JS_FRIEND_API(void) js_DumpAtom(JSAtom *atom);
JS_FRIEND_API(void) js_DumpObject(JSObject *obj);
JS_FRIEND_API(void) js_DumpValue(const js::Value &val);
JS_FRIEND_API(void) js_DumpId(jsid id);
JS_FRIEND_API(void) js_DumpStackFrame(JSContext *cx, JSStackFrame *start = NULL);
bool IsSaneThisObject(JSObject &obj);
#endif

extern uintN
js_InferFlags(JSContext *cx, uintN defaultFlags);

/* Object constructor native. Exposed only so the JIT can know its address. */
JSBool
js_Object(JSContext *cx, uintN argc, js::Value *vp);


namespace js {

extern bool
SetProto(JSContext *cx, JSObject *obj, JSObject *proto, bool checkForCycles);

extern JSString *
obj_toStringHelper(JSContext *cx, JSObject *obj);

enum EvalType { INDIRECT_EVAL, DIRECT_EVAL };

/*
 * Common code implementing direct and indirect eval.
 *
 * Evaluate vp[2], if it is a string, in the context of the given calling
 * frame, with the provided scope chain, with the semantics of either a direct
 * or indirect eval (see ES5 10.4.2).  If this is an indirect eval, scopeobj
 * must be a global object.
 *
 * On success, store the completion value in *vp and return true.
 */
extern bool
EvalKernel(JSContext *cx, uintN argc, js::Value *vp, EvalType evalType, JSStackFrame *caller,
           JSObject *scopeobj);

extern bool
IsBuiltinEvalFunction(JSFunction *fun);

}
#endif /* jsobj_h___ */<|MERGE_RESOLUTION|>--- conflicted
+++ resolved
@@ -339,19 +339,6 @@
     inline bool nativeContains(const js::Shape &shape);
 
     enum {
-<<<<<<< HEAD
-        DELEGATE        = 0x01,
-        SYSTEM          = 0x02,
-        NOT_EXTENSIBLE  = 0x04,
-        BRANDED         = 0x08,
-        GENERIC         = 0x10,
-        METHOD_BARRIER  = 0x20,
-        INDEXED         = 0x40,
-        OWN_SHAPE       = 0x80,
-        BOUND_FUNCTION  = 0x100,
-        HAS_EQUALITY    = 0x200,
-        PACKED_ARRAY    = 0x400
-=======
         DELEGATE                  =  0x01,
         SYSTEM                    =  0x02,
         NOT_EXTENSIBLE            =  0x04,
@@ -362,10 +349,10 @@
         OWN_SHAPE                 =  0x80,
         BOUND_FUNCTION            = 0x100,
         HAS_EQUALITY              = 0x200,
+        PACKED_ARRAY              = 0x400,
         METHOD_THRASH_COUNT_MASK  = 0xc00,
-        METHOD_THRASH_COUNT_SHIFT =    10,
+        METHOD_THRASH_COUNT_SHIFT =    11,
         METHOD_THRASH_COUNT_MAX   = METHOD_THRASH_COUNT_MASK >> METHOD_THRASH_COUNT_SHIFT
->>>>>>> bf56dc90
     };
 
     /*
