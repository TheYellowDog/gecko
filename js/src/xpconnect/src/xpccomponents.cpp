/* -*- Mode: C++; tab-width: 8; indent-tabs-mode: nil; c-basic-offset: 4 -*-
 * vim: set ts=8 sw=4 et tw=78:
 *
 * ***** BEGIN LICENSE BLOCK *****
 * Version: MPL 1.1/GPL 2.0/LGPL 2.1
 *
 * The contents of this file are subject to the Mozilla Public License Version
 * 1.1 (the "License"); you may not use this file except in compliance with
 * the License. You may obtain a copy of the License at
 * http://www.mozilla.org/MPL/
 *
 * Software distributed under the License is distributed on an "AS IS" basis,
 * WITHOUT WARRANTY OF ANY KIND, either express or implied. See the License
 * for the specific language governing rights and limitations under the
 * License.
 *
 * The Original Code is Mozilla Communicator client code, released
 * March 31, 1998.
 *
 * The Initial Developer of the Original Code is
 * Netscape Communications Corporation.
 * Portions created by the Initial Developer are Copyright (C) 1998
 * the Initial Developer. All Rights Reserved.
 *
 * Contributor(s):
 *   John Bandhauer <jband@netscape.com> (original author)
 *   Pierre Phaneuf <pp@ludusdesign.com>
 *
 * Alternatively, the contents of this file may be used under the terms of
 * either of the GNU General Public License Version 2 or later (the "GPL"),
 * or the GNU Lesser General Public License Version 2.1 or later (the "LGPL"),
 * in which case the provisions of the GPL or the LGPL are applicable instead
 * of those above. If you wish to allow use of your version of this file only
 * under the terms of either the GPL or the LGPL, and not to allow others to
 * use your version of this file under the terms of the MPL, indicate your
 * decision by deleting the provisions above and replace them with the notice
 * and other provisions required by the GPL or the LGPL. If you do not delete
 * the provisions above, a recipient may use your version of this file under
 * the terms of any one of the MPL, the GPL or the LGPL.
 *
 * ***** END LICENSE BLOCK ***** */

/* The "Components" xpcom objects for JavaScript. */

#include "xpcprivate.h"
#include "nsReadableUtils.h"
#include "xpcIJSModuleLoader.h"
#include "nsIScriptObjectPrincipal.h"
#include "nsIDOMWindow.h"
#include "xpcJSWeakReference.h"
#include "XPCNativeWrapper.h"
#include "XPCWrapper.h"

#ifdef MOZ_JSLOADER
#include "mozJSComponentLoader.h"
#endif

/***************************************************************************/
// stuff used by all

static nsresult ThrowAndFail(uintN errNum, JSContext* cx, JSBool* retval)
{
    XPCThrower::Throw(errNum, cx);
    *retval = JS_FALSE;
    return NS_OK;
}

static JSBool
JSValIsInterfaceOfType(JSContext *cx, jsval v, REFNSIID iid)
{
    nsCOMPtr<nsIXPConnect> xpc;
    nsCOMPtr<nsIXPConnectWrappedNative> wn;
    nsCOMPtr<nsISupports> sup;
    nsISupports* iface;
    if(!JSVAL_IS_PRIMITIVE(v) &&
       nsnull != (xpc = nsXPConnect::GetXPConnect()) &&
       NS_SUCCEEDED(xpc->GetWrappedNativeOfJSObject(cx, JSVAL_TO_OBJECT(v),
                            getter_AddRefs(wn))) && wn &&
       NS_SUCCEEDED(wn->Native()->QueryInterface(iid, (void**)&iface)) && iface)
    {
        NS_RELEASE(iface);
        return JS_TRUE;
    }
    return JS_FALSE;
}

#ifdef XPC_USE_SECURITY_CHECKED_COMPONENT
char* xpc_CloneAllAccess()
{
    static const char allAccess[] = "AllAccess";
    return (char*)nsMemory::Clone(allAccess, sizeof(allAccess));
}

char * xpc_CheckAccessList(const PRUnichar* wideName, const char* list[])
{
    nsCAutoString asciiName;
    CopyUTF16toUTF8(nsDependentString(wideName), asciiName);

    for(const char** p = list; *p; p++)
        if(!strcmp(*p, asciiName.get()))
            return xpc_CloneAllAccess();

    return nsnull;
}
#endif

/***************************************************************************/

/* void getInterfaces (out PRUint32 count, [array, size_is (count), retval]
                       out nsIIDPtr array); */
NS_IMETHODIMP
nsXPCComponents_Interfaces::GetInterfaces(PRUint32 *aCount, nsIID * **aArray)
{
    PRUint32 count = 2;
#ifdef XPC_USE_SECURITY_CHECKED_COMPONENT
    ++count;
#endif
    *aCount = count;
    nsIID **array;
    *aArray = array = static_cast<nsIID**>(nsMemory::Alloc(count * sizeof(nsIID*)));
    if(!array)
        return NS_ERROR_OUT_OF_MEMORY;

    PRUint32 index = 0;
    nsIID* clone;
#define PUSH_IID(id) \
    clone = static_cast<nsIID *>(nsMemory::Clone(&NS_GET_IID( id ),   \
                                                    sizeof(nsIID)));  \
    if (!clone)                                                       \
        goto oom;                                                     \
    array[index++] = clone;

    PUSH_IID(nsIScriptableInterfaces)
    PUSH_IID(nsIXPCScriptable)
#ifdef XPC_USE_SECURITY_CHECKED_COMPONENT
    PUSH_IID(nsISecurityCheckedComponent)
#endif
#undef PUSH_IID

    return NS_OK;
oom:
    while (index)
        nsMemory::Free(array[--index]);
    nsMemory::Free(array);
    *aArray = nsnull;
    return NS_ERROR_OUT_OF_MEMORY;
}

/* nsISupports getHelperForLanguage (in PRUint32 language); */
NS_IMETHODIMP
nsXPCComponents_Interfaces::GetHelperForLanguage(PRUint32 language,
                                      nsISupports **retval)
{
    *retval = nsnull;
    return NS_OK;
}

/* readonly attribute string contractID; */
NS_IMETHODIMP
nsXPCComponents_Interfaces::GetContractID(char * *aContractID)
{
    *aContractID = nsnull;
    return NS_ERROR_NOT_AVAILABLE;
}

/* readonly attribute string classDescription; */
NS_IMETHODIMP
nsXPCComponents_Interfaces::GetClassDescription(char * *aClassDescription)
{
    static const char classDescription[] = "XPCComponents_Interfaces";
    *aClassDescription = (char*)nsMemory::Clone(classDescription, sizeof(classDescription));
    return *aClassDescription ? NS_OK : NS_ERROR_OUT_OF_MEMORY;
}

/* readonly attribute nsCIDPtr classID; */
NS_IMETHODIMP
nsXPCComponents_Interfaces::GetClassID(nsCID * *aClassID)
{
    *aClassID = nsnull;
    return NS_OK;
}

/* readonly attribute PRUint32 implementationLanguage; */
NS_IMETHODIMP
nsXPCComponents_Interfaces::GetImplementationLanguage(
    PRUint32 *aImplementationLanguage)
{
    *aImplementationLanguage = nsIProgrammingLanguage::CPLUSPLUS;
    return NS_OK;
}

/* readonly attribute PRUint32 flags; */
NS_IMETHODIMP
nsXPCComponents_Interfaces::GetFlags(PRUint32 *aFlags)
{
    *aFlags = nsIClassInfo::THREADSAFE;
    return NS_OK;
}

/* [notxpcom] readonly attribute nsCID classIDNoAlloc; */
NS_IMETHODIMP
nsXPCComponents_Interfaces::GetClassIDNoAlloc(nsCID *aClassIDNoAlloc)
{
    return NS_ERROR_NOT_AVAILABLE;
}

nsXPCComponents_Interfaces::nsXPCComponents_Interfaces() :
    mManager(do_GetService(NS_INTERFACEINFOMANAGER_SERVICE_CONTRACTID))
{
}

nsXPCComponents_Interfaces::~nsXPCComponents_Interfaces()
{
    // empty
}


/* [noscript] attribute nsIInterfaceInfoManager manager; */
NS_IMETHODIMP nsXPCComponents_Interfaces::GetManager(nsIInterfaceInfoManager * *aManager)
{
    *aManager = mManager;
    NS_IF_ADDREF(*aManager);
    return NS_OK;
}
NS_IMETHODIMP nsXPCComponents_Interfaces::SetManager(nsIInterfaceInfoManager * aManager)
{
    mManager = aManager;
    return NS_OK;
}

NS_INTERFACE_MAP_BEGIN(nsXPCComponents_Interfaces)
  NS_INTERFACE_MAP_ENTRY(nsIScriptableInterfaces)
  NS_INTERFACE_MAP_ENTRY(nsIXPCScriptable)
  NS_INTERFACE_MAP_ENTRY(nsIClassInfo)
#ifdef XPC_USE_SECURITY_CHECKED_COMPONENT
  NS_INTERFACE_MAP_ENTRY(nsISecurityCheckedComponent)
#endif
  NS_INTERFACE_MAP_ENTRY_AMBIGUOUS(nsISupports, nsIScriptableInterfaces)
NS_INTERFACE_MAP_END_THREADSAFE

NS_IMPL_THREADSAFE_ADDREF(nsXPCComponents_Interfaces)
NS_IMPL_THREADSAFE_RELEASE(nsXPCComponents_Interfaces)

// The nsIXPCScriptable map declaration that will generate stubs for us...
#define XPC_MAP_CLASSNAME           nsXPCComponents_Interfaces
#define XPC_MAP_QUOTED_CLASSNAME   "nsXPCComponents_Interfaces"
#define                             XPC_MAP_WANT_NEWRESOLVE
#define                             XPC_MAP_WANT_NEWENUMERATE
#define XPC_MAP_FLAGS               nsIXPCScriptable::DONT_ENUM_STATIC_PROPS |\
                                    nsIXPCScriptable::ALLOW_PROP_MODS_DURING_RESOLVE
#include "xpc_map_end.h" /* This will #undef the above */


/* PRBool newEnumerate (in nsIXPConnectWrappedNative wrapper, in JSContextPtr cx, in JSObjectPtr obj, in PRUint32 enum_op, in JSValPtr statep, out JSID idp); */
NS_IMETHODIMP
nsXPCComponents_Interfaces::NewEnumerate(nsIXPConnectWrappedNative *wrapper,
                                         JSContext * cx, JSObject * obj,
                                         PRUint32 enum_op, jsval * statep,
                                         jsid * idp, PRBool *_retval)
{
    nsIEnumerator* e;

    switch(enum_op)
    {
        case JSENUMERATE_INIT:
        case JSENUMERATE_INIT_ALL:
        {
            if(!mManager ||
               NS_FAILED(mManager->EnumerateInterfaces(&e)) || !e ||
               NS_FAILED(e->First()))

            {
                *statep = JSVAL_NULL;
                return NS_ERROR_UNEXPECTED;
            }

            *statep = PRIVATE_TO_JSVAL(e);
            if(idp)
                *idp = INT_TO_JSID(0); // indicate that we don't know the count
            return NS_OK;
        }
        case JSENUMERATE_NEXT:
        {
            nsCOMPtr<nsISupports> isup;

            e = (nsIEnumerator*) JSVAL_TO_PRIVATE(*statep);

            while(1)
            {
                if(NS_ENUMERATOR_FALSE == e->IsDone() &&
                   NS_SUCCEEDED(e->CurrentItem(getter_AddRefs(isup))) && isup)
                {
                    e->Next();
                    nsCOMPtr<nsIInterfaceInfo> iface(do_QueryInterface(isup));
                    if(iface)
                    {
                        JSString* idstr;
                        const char* name;
                        PRBool scriptable;

                        if(NS_SUCCEEDED(iface->IsScriptable(&scriptable)) &&
                           !scriptable)
                        {
                            continue;
                        }

                        if(NS_SUCCEEDED(iface->GetNameShared(&name)) && name &&
                           nsnull != (idstr = JS_NewStringCopyZ(cx, name)) &&
                           JS_ValueToId(cx, STRING_TO_JSVAL(idstr), idp))
                        {
                            return NS_OK;
                        }
                    }
                }
                // else...
                break;
            }
            // FALL THROUGH
        }

        case JSENUMERATE_DESTROY:
        default:
            e = (nsIEnumerator*) JSVAL_TO_PRIVATE(*statep);
            NS_IF_RELEASE(e);
            *statep = JSVAL_NULL;
            return NS_OK;
    }
}

/* PRBool newResolve (in nsIXPConnectWrappedNative wrapper, in JSContextPtr cx, in JSObjectPtr obj, in jsval id, in PRUint32 flags, out JSObjectPtr objp); */
NS_IMETHODIMP
nsXPCComponents_Interfaces::NewResolve(nsIXPConnectWrappedNative *wrapper,
                                       JSContext * cx, JSObject * obj,
                                       jsid id, PRUint32 flags,
                                       JSObject * *objp, PRBool *_retval)
{
    const char* name = nsnull;

    if(mManager &&
       JSID_IS_STRING(id) &&
       nsnull != (name = JS_GetStringBytes(JSID_TO_STRING(id))) &&
       name[0] != '{') // we only allow interfaces by name here
    {
        nsCOMPtr<nsIInterfaceInfo> info;
        mManager->GetInfoForName(name, getter_AddRefs(info));
        if(!info)
            return NS_OK;

        nsCOMPtr<nsIJSIID> nsid =
            dont_AddRef(static_cast<nsIJSIID*>(nsJSIID::NewID(info)));

        if(nsid)
        {
            nsCOMPtr<nsIXPConnect> xpc;
            wrapper->GetXPConnect(getter_AddRefs(xpc));
            if(xpc)
            {
                nsCOMPtr<nsIXPConnectJSObjectHolder> holder;
                if(NS_SUCCEEDED(xpc->WrapNative(cx, obj,
                                                static_cast<nsIJSIID*>(nsid),
                                                NS_GET_IID(nsIJSIID),
                                                getter_AddRefs(holder))))
                {
                    JSObject* idobj;
                    if(holder && NS_SUCCEEDED(holder->GetJSObject(&idobj)))
                    {
                        *objp = obj;
                        *_retval = JS_DefinePropertyById(cx, obj, id,
                                                         OBJECT_TO_JSVAL(idobj),
                                                         nsnull, nsnull,
                                                         JSPROP_ENUMERATE |
                                                         JSPROP_READONLY |
                                                         JSPROP_PERMANENT);
                    }
                }
            }
        }
    }
    return NS_OK;
}

#ifdef XPC_USE_SECURITY_CHECKED_COMPONENT
/* string canCreateWrapper (in nsIIDPtr iid); */
NS_IMETHODIMP
nsXPCComponents_Interfaces::CanCreateWrapper(const nsIID * iid, char **_retval)
{
    // We let anyone do this...
    *_retval = xpc_CloneAllAccess();
    return NS_OK;
}

/* string canCallMethod (in nsIIDPtr iid, in wstring methodName); */
NS_IMETHODIMP
nsXPCComponents_Interfaces::CanCallMethod(const nsIID * iid, const PRUnichar *methodName, char **_retval)
{
    // If you have to ask, then the answer is NO
    *_retval = nsnull;
    return NS_OK;
}

/* string canGetProperty (in nsIIDPtr iid, in wstring propertyName); */
NS_IMETHODIMP
nsXPCComponents_Interfaces::CanGetProperty(const nsIID * iid, const PRUnichar *propertyName, char **_retval)
{
    // If you have to ask, then the answer is NO
    *_retval = nsnull;
    return NS_OK;
}

/* string canSetProperty (in nsIIDPtr iid, in wstring propertyName); */
NS_IMETHODIMP
nsXPCComponents_Interfaces::CanSetProperty(const nsIID * iid, const PRUnichar *propertyName, char **_retval)
{
    // If you have to ask, then the answer is NO
    *_retval = nsnull;
    return NS_OK;
}
#endif

/***************************************************************************/
/***************************************************************************/
/***************************************************************************/

class nsXPCComponents_InterfacesByID :
            public nsIScriptableInterfacesByID,
            public nsIXPCScriptable,
            public nsIClassInfo
#ifdef XPC_USE_SECURITY_CHECKED_COMPONENT
          , public nsISecurityCheckedComponent
#endif
{
public:
    // all the interface method declarations...
    NS_DECL_ISUPPORTS
    NS_DECL_NSISCRIPTABLEINTERFACESBYID
    NS_DECL_NSIXPCSCRIPTABLE
    NS_DECL_NSICLASSINFO
#ifdef XPC_USE_SECURITY_CHECKED_COMPONENT
    NS_DECL_NSISECURITYCHECKEDCOMPONENT
#endif

public:
    nsXPCComponents_InterfacesByID();
    virtual ~nsXPCComponents_InterfacesByID();

private:
    nsCOMPtr<nsIInterfaceInfoManager> mManager;
};

/***************************************************************************/
/* void getInterfaces (out PRUint32 count, [array, size_is (count), retval]
                       out nsIIDPtr array); */
NS_IMETHODIMP
nsXPCComponents_InterfacesByID::GetInterfaces(PRUint32 *aCount, nsIID * **aArray)
{
    PRUint32 count = 2;
#ifdef XPC_USE_SECURITY_CHECKED_COMPONENT
    ++count;
#endif
    *aCount = count;
    nsIID **array;
    *aArray = array = static_cast<nsIID**>(nsMemory::Alloc(count * sizeof(nsIID*)));
    if(!array)
        return NS_ERROR_OUT_OF_MEMORY;

    PRUint32 index = 0;
    nsIID* clone;
#define PUSH_IID(id) \
    clone = static_cast<nsIID *>(nsMemory::Clone(&NS_GET_IID( id ),   \
                                                    sizeof(nsIID)));  \
    if (!clone)                                                       \
        goto oom;                                                     \
    array[index++] = clone;

    PUSH_IID(nsIScriptableInterfacesByID)
    PUSH_IID(nsIXPCScriptable)
#ifdef XPC_USE_SECURITY_CHECKED_COMPONENT
    PUSH_IID(nsISecurityCheckedComponent)
#endif
#undef PUSH_IID

    return NS_OK;
oom:
    while (index)
        nsMemory::Free(array[--index]);
    nsMemory::Free(array);
    *aArray = nsnull;
    return NS_ERROR_OUT_OF_MEMORY;
}

/* nsISupports getHelperForLanguage (in PRUint32 language); */
NS_IMETHODIMP
nsXPCComponents_InterfacesByID::GetHelperForLanguage(PRUint32 language,
                                      nsISupports **retval)
{
    *retval = nsnull;
    return NS_OK;
}

/* readonly attribute string contractID; */
NS_IMETHODIMP
nsXPCComponents_InterfacesByID::GetContractID(char * *aContractID)
{
    *aContractID = nsnull;
    return NS_ERROR_NOT_AVAILABLE;
}

/* readonly attribute string classDescription; */
NS_IMETHODIMP
nsXPCComponents_InterfacesByID::GetClassDescription(char * *aClassDescription)
{
    static const char classDescription[] = "XPCComponents_Interfaces";
    *aClassDescription = (char*)nsMemory::Clone(classDescription, sizeof(classDescription));
    return *aClassDescription ? NS_OK : NS_ERROR_OUT_OF_MEMORY;
}

/* readonly attribute nsCIDPtr classID; */
NS_IMETHODIMP
nsXPCComponents_InterfacesByID::GetClassID(nsCID * *aClassID)
{
    *aClassID = nsnull;
    return NS_OK;
}

/* readonly attribute PRUint32 implementationLanguage; */
NS_IMETHODIMP
nsXPCComponents_InterfacesByID::GetImplementationLanguage(
    PRUint32 *aImplementationLanguage)
{
    *aImplementationLanguage = nsIProgrammingLanguage::CPLUSPLUS;
    return NS_OK;
}

/* readonly attribute PRUint32 flags; */
NS_IMETHODIMP
nsXPCComponents_InterfacesByID::GetFlags(PRUint32 *aFlags)
{
    *aFlags = nsIClassInfo::THREADSAFE;
    return NS_OK;
}

/* [notxpcom] readonly attribute nsCID classIDNoAlloc; */
NS_IMETHODIMP
nsXPCComponents_InterfacesByID::GetClassIDNoAlloc(nsCID *aClassIDNoAlloc)
{
    return NS_ERROR_NOT_AVAILABLE;
}

nsXPCComponents_InterfacesByID::nsXPCComponents_InterfacesByID() :
    mManager(do_GetService(NS_INTERFACEINFOMANAGER_SERVICE_CONTRACTID))
{
}

nsXPCComponents_InterfacesByID::~nsXPCComponents_InterfacesByID()
{
    // empty
}

NS_INTERFACE_MAP_BEGIN(nsXPCComponents_InterfacesByID)
  NS_INTERFACE_MAP_ENTRY(nsIScriptableInterfacesByID)
  NS_INTERFACE_MAP_ENTRY(nsIXPCScriptable)
  NS_INTERFACE_MAP_ENTRY(nsIClassInfo)
#ifdef XPC_USE_SECURITY_CHECKED_COMPONENT
  NS_INTERFACE_MAP_ENTRY(nsISecurityCheckedComponent)
#endif
  NS_INTERFACE_MAP_ENTRY_AMBIGUOUS(nsISupports, nsIScriptableInterfacesByID)
NS_INTERFACE_MAP_END_THREADSAFE

NS_IMPL_THREADSAFE_ADDREF(nsXPCComponents_InterfacesByID)
NS_IMPL_THREADSAFE_RELEASE(nsXPCComponents_InterfacesByID)

// The nsIXPCScriptable map declaration that will generate stubs for us...
#define XPC_MAP_CLASSNAME           nsXPCComponents_InterfacesByID
#define XPC_MAP_QUOTED_CLASSNAME   "nsXPCComponents_InterfacesByID"
#define                             XPC_MAP_WANT_NEWRESOLVE
#define                             XPC_MAP_WANT_NEWENUMERATE
#define XPC_MAP_FLAGS               nsIXPCScriptable::DONT_ENUM_STATIC_PROPS |\
                                    nsIXPCScriptable::ALLOW_PROP_MODS_DURING_RESOLVE
#include "xpc_map_end.h" /* This will #undef the above */

/* PRBool newEnumerate (in nsIXPConnectWrappedNative wrapper, in JSContextPtr cx, in JSObjectPtr obj, in PRUint32 enum_op, in JSValPtr statep, out JSID idp); */
NS_IMETHODIMP
nsXPCComponents_InterfacesByID::NewEnumerate(nsIXPConnectWrappedNative *wrapper,
                                             JSContext * cx, JSObject * obj,
                                             PRUint32 enum_op, jsval * statep,
                                             jsid * idp, PRBool *_retval)
{
    nsIEnumerator* e;

    switch(enum_op)
    {
        case JSENUMERATE_INIT:
        case JSENUMERATE_INIT_ALL:
        {
            if(!mManager ||
               NS_FAILED(mManager->EnumerateInterfaces(&e)) || !e ||
               NS_FAILED(e->First()))

            {
                *statep = JSVAL_NULL;
                return NS_ERROR_UNEXPECTED;
            }

            *statep = PRIVATE_TO_JSVAL(e);
            if(idp)
                *idp = INT_TO_JSID(0); // indicate that we don't know the count
            return NS_OK;
        }
        case JSENUMERATE_NEXT:
        {
            nsCOMPtr<nsISupports> isup;

            e = (nsIEnumerator*) JSVAL_TO_PRIVATE(*statep);

            while(1)
            {
                if(NS_ENUMERATOR_FALSE == e->IsDone() &&
                   NS_SUCCEEDED(e->CurrentItem(getter_AddRefs(isup))) && isup)
                {
                    e->Next();
                    nsCOMPtr<nsIInterfaceInfo> iface(do_QueryInterface(isup));
                    if(iface)
                    {
                        nsIID const *iid;
                        char idstr[NSID_LENGTH];
                        JSString* jsstr;
                        PRBool scriptable;

                        if(NS_SUCCEEDED(iface->IsScriptable(&scriptable)) &&
                           !scriptable)
                        {
                            continue;
                        }

                        if(NS_SUCCEEDED(iface->GetIIDShared(&iid)))
                        {
                            iid->ToProvidedString(idstr);
                            jsstr = JS_NewStringCopyZ(cx, idstr);
                            if (jsstr &&
                                JS_ValueToId(cx, STRING_TO_JSVAL(jsstr), idp))
                            {
                                return NS_OK;
                            }
                        }
                    }
                }
                // else...
                break;
            }
            // FALL THROUGH
        }

        case JSENUMERATE_DESTROY:
        default:
            e = (nsIEnumerator*) JSVAL_TO_PRIVATE(*statep);
            NS_IF_RELEASE(e);
            *statep = JSVAL_NULL;
            return NS_OK;
    }
}

/* PRBool newResolve (in nsIXPConnectWrappedNative wrapper, in JSContextPtr cx, in JSObjectPtr obj, in jsval id, in PRUint32 flags, out JSObjectPtr objp); */
NS_IMETHODIMP
nsXPCComponents_InterfacesByID::NewResolve(nsIXPConnectWrappedNative *wrapper,
                                           JSContext * cx, JSObject * obj,
                                           jsid id, PRUint32 flags,
                                           JSObject * *objp, PRBool *_retval)
{
    const jschar* name = nsnull;

    if(mManager &&
       JSID_IS_STRING(id) &&
       38 == JS_GetStringLength(JSID_TO_STRING(id)) &&
       nsnull != (name = JS_GetStringChars(JSID_TO_STRING(id))))
    {
        nsID iid;
        if (!iid.Parse(NS_ConvertUTF16toUTF8(reinterpret_cast<const PRUnichar*>
                                                             (name)).get()))
            return NS_OK;

        nsCOMPtr<nsIInterfaceInfo> info;
        mManager->GetInfoForIID(&iid, getter_AddRefs(info));
        if(!info)
            return NS_OK;

        nsCOMPtr<nsIJSIID> nsid =
            dont_AddRef(static_cast<nsIJSIID*>(nsJSIID::NewID(info)));

        if (!nsid)
            return NS_ERROR_OUT_OF_MEMORY;

        nsCOMPtr<nsIXPConnect> xpc;
        wrapper->GetXPConnect(getter_AddRefs(xpc));
        if(xpc)
        {
            nsCOMPtr<nsIXPConnectJSObjectHolder> holder;
            if(NS_SUCCEEDED(xpc->WrapNative(cx, obj,
                                            static_cast<nsIJSIID*>(nsid),
                                            NS_GET_IID(nsIJSIID),
                                            getter_AddRefs(holder))))
            {
                JSObject* idobj;
                if(holder && NS_SUCCEEDED(holder->GetJSObject(&idobj)))
                {
                    *objp = obj;
                    *_retval =
                        JS_DefinePropertyById(cx, obj, id,
                                              OBJECT_TO_JSVAL(idobj),
                                              nsnull, nsnull,
                                              JSPROP_ENUMERATE |
                                              JSPROP_READONLY |
                                              JSPROP_PERMANENT);
                }
            }
        }
    }
    return NS_OK;
}

#ifdef XPC_USE_SECURITY_CHECKED_COMPONENT
/* string canCreateWrapper (in nsIIDPtr iid); */
NS_IMETHODIMP
nsXPCComponents_InterfacesByID::CanCreateWrapper(const nsIID * iid, char **_retval)
{
    // We let anyone do this...
    *_retval = xpc_CloneAllAccess();
    return NS_OK;
}

/* string canCallMethod (in nsIIDPtr iid, in wstring methodName); */
NS_IMETHODIMP
nsXPCComponents_InterfacesByID::CanCallMethod(const nsIID * iid, const PRUnichar *methodName, char **_retval)
{
    // If you have to ask, then the answer is NO
    *_retval = nsnull;
    return NS_OK;
}

/* string canGetProperty (in nsIIDPtr iid, in wstring propertyName); */
NS_IMETHODIMP
nsXPCComponents_InterfacesByID::CanGetProperty(const nsIID * iid, const PRUnichar *propertyName, char **_retval)
{
    // If you have to ask, then the answer is NO
    *_retval = nsnull;
    return NS_OK;
}

/* string canSetProperty (in nsIIDPtr iid, in wstring propertyName); */
NS_IMETHODIMP
nsXPCComponents_InterfacesByID::CanSetProperty(const nsIID * iid, const PRUnichar *propertyName, char **_retval)
{
    // If you have to ask, then the answer is NO
    *_retval = nsnull;
    return NS_OK;
}
#endif

/***************************************************************************/
/***************************************************************************/
/***************************************************************************/



class nsXPCComponents_Classes : 
  public nsIXPCComponents_Classes,
  public nsIXPCScriptable,
  public nsIClassInfo
{
public:
    // all the interface method declarations...
    NS_DECL_ISUPPORTS
    NS_DECL_NSIXPCCOMPONENTS_CLASSES
    NS_DECL_NSIXPCSCRIPTABLE
    NS_DECL_NSICLASSINFO

public:
    nsXPCComponents_Classes();
    virtual ~nsXPCComponents_Classes();
};

/***************************************************************************/
/* void getInterfaces (out PRUint32 count, [array, size_is (count), retval] 
                       out nsIIDPtr array); */
NS_IMETHODIMP 
nsXPCComponents_Classes::GetInterfaces(PRUint32 *aCount, nsIID * **aArray)
{
    PRUint32 count = 2;
    *aCount = count;
    nsIID **array;
    *aArray = array = static_cast<nsIID**>(nsMemory::Alloc(count * sizeof(nsIID*)));
    if(!array)
        return NS_ERROR_OUT_OF_MEMORY;

    PRUint32 index = 0;
    nsIID* clone;
#define PUSH_IID(id) \
    clone = static_cast<nsIID *>(nsMemory::Clone(&NS_GET_IID( id ),   \
                                                    sizeof(nsIID)));  \
    if (!clone)                                                       \
        goto oom;                                                     \
    array[index++] = clone;

    PUSH_IID(nsIXPCComponents_Classes)
    PUSH_IID(nsIXPCScriptable)
#undef PUSH_IID

    return NS_OK;
oom:
    while (index)
        nsMemory::Free(array[--index]);
    nsMemory::Free(array);
    *aArray = nsnull;
    return NS_ERROR_OUT_OF_MEMORY;
}

/* nsISupports getHelperForLanguage (in PRUint32 language); */
NS_IMETHODIMP 
nsXPCComponents_Classes::GetHelperForLanguage(PRUint32 language, 
                                      nsISupports **retval)
{
    *retval = nsnull;
    return NS_OK;
}

/* readonly attribute string contractID; */
NS_IMETHODIMP 
nsXPCComponents_Classes::GetContractID(char * *aContractID)
{
    *aContractID = nsnull;
    return NS_ERROR_NOT_AVAILABLE;
}

/* readonly attribute string classDescription; */
NS_IMETHODIMP 
nsXPCComponents_Classes::GetClassDescription(char * *aClassDescription)
{
    static const char classDescription[] = "XPCComponents_Classes";
    *aClassDescription = (char*)nsMemory::Clone(classDescription, sizeof(classDescription));
    return *aClassDescription ? NS_OK : NS_ERROR_OUT_OF_MEMORY;
}

/* readonly attribute nsCIDPtr classID; */
NS_IMETHODIMP 
nsXPCComponents_Classes::GetClassID(nsCID * *aClassID)
{
    *aClassID = nsnull;
    return NS_OK;
}

/* readonly attribute PRUint32 implementationLanguage; */
NS_IMETHODIMP 
nsXPCComponents_Classes::GetImplementationLanguage(
    PRUint32 *aImplementationLanguage)
{
    *aImplementationLanguage = nsIProgrammingLanguage::CPLUSPLUS;
    return NS_OK;
}

/* readonly attribute PRUint32 flags; */
NS_IMETHODIMP 
nsXPCComponents_Classes::GetFlags(PRUint32 *aFlags)
{
    *aFlags = nsIClassInfo::THREADSAFE;
    return NS_OK;
}

/* [notxpcom] readonly attribute nsCID classIDNoAlloc; */
NS_IMETHODIMP 
nsXPCComponents_Classes::GetClassIDNoAlloc(nsCID *aClassIDNoAlloc)
{
    return NS_ERROR_NOT_AVAILABLE;
}

nsXPCComponents_Classes::nsXPCComponents_Classes()
{
}

nsXPCComponents_Classes::~nsXPCComponents_Classes()
{
    // empty
}

NS_INTERFACE_MAP_BEGIN(nsXPCComponents_Classes)
  NS_INTERFACE_MAP_ENTRY(nsIXPCComponents_Classes)
  NS_INTERFACE_MAP_ENTRY(nsIXPCScriptable)
  NS_INTERFACE_MAP_ENTRY(nsIClassInfo)
  NS_INTERFACE_MAP_ENTRY_AMBIGUOUS(nsISupports, nsIXPCComponents_Classes)
NS_INTERFACE_MAP_END_THREADSAFE

NS_IMPL_THREADSAFE_ADDREF(nsXPCComponents_Classes)
NS_IMPL_THREADSAFE_RELEASE(nsXPCComponents_Classes)

// The nsIXPCScriptable map declaration that will generate stubs for us...
#define XPC_MAP_CLASSNAME           nsXPCComponents_Classes
#define XPC_MAP_QUOTED_CLASSNAME   "nsXPCComponents_Classes"
#define                             XPC_MAP_WANT_NEWRESOLVE
#define                             XPC_MAP_WANT_NEWENUMERATE
#define XPC_MAP_FLAGS               nsIXPCScriptable::DONT_ENUM_STATIC_PROPS |\
                                    nsIXPCScriptable::ALLOW_PROP_MODS_DURING_RESOLVE
#include "xpc_map_end.h" /* This will #undef the above */


/* PRBool newEnumerate (in nsIXPConnectWrappedNative wrapper, in JSContextPtr cx, in JSObjectPtr obj, in PRUint32 enum_op, in JSValPtr statep, out JSID idp); */
NS_IMETHODIMP
nsXPCComponents_Classes::NewEnumerate(nsIXPConnectWrappedNative *wrapper,
                                      JSContext * cx, JSObject * obj,
                                      PRUint32 enum_op, jsval * statep,
                                      jsid * idp, PRBool *_retval)
{
    nsISimpleEnumerator* e;

    switch(enum_op)
    {
        case JSENUMERATE_INIT:
        case JSENUMERATE_INIT_ALL:
        {
            nsCOMPtr<nsIComponentRegistrar> compMgr;
            if(NS_FAILED(NS_GetComponentRegistrar(getter_AddRefs(compMgr))) || !compMgr ||
               NS_FAILED(compMgr->EnumerateContractIDs(&e)) || !e )
            {
                *statep = JSVAL_NULL;
                return NS_ERROR_UNEXPECTED;
            }

            *statep = PRIVATE_TO_JSVAL(e);
            if(idp)
                *idp = INT_TO_JSID(0); // indicate that we don't know the count
            return NS_OK;
        }
        case JSENUMERATE_NEXT:
        {
            nsCOMPtr<nsISupports> isup;
            PRBool hasMore;
            e = (nsISimpleEnumerator*) JSVAL_TO_PRIVATE(*statep);

            if(NS_SUCCEEDED(e->HasMoreElements(&hasMore)) && hasMore &&
               NS_SUCCEEDED(e->GetNext(getter_AddRefs(isup))) && isup)
            {
                nsCOMPtr<nsISupportsCString> holder(do_QueryInterface(isup));
                if(holder)
                {
                    nsCAutoString name;
                    if(NS_SUCCEEDED(holder->GetData(name)))
                    {
                        JSString* idstr = JS_NewStringCopyN(cx, name.get(), name.Length());
                        if(idstr &&
                           JS_ValueToId(cx, STRING_TO_JSVAL(idstr), idp))
                        {
                            return NS_OK;
                        }
                    }
                }
            }
            // else... FALL THROUGH
        }

        case JSENUMERATE_DESTROY:
        default:
            e = (nsISimpleEnumerator*) JSVAL_TO_PRIVATE(*statep);
            NS_IF_RELEASE(e);
            *statep = JSVAL_NULL;
            return NS_OK;
    }
}

/* PRBool newResolve (in nsIXPConnectWrappedNative wrapper, in JSContextPtr cx, in JSObjectPtr obj, in jsval id, in PRUint32 flags, out JSObjectPtr objp); */
NS_IMETHODIMP
nsXPCComponents_Classes::NewResolve(nsIXPConnectWrappedNative *wrapper,
                                    JSContext * cx, JSObject * obj,
                                    jsid id, PRUint32 flags,
                                    JSObject * *objp, PRBool *_retval)

{
    const char* name = nsnull;

    if(JSID_IS_STRING(id) &&
       nsnull != (name = JS_GetStringBytes(JSID_TO_STRING(id))) &&
       name[0] != '{') // we only allow contractids here
    {
        nsCOMPtr<nsIJSCID> nsid =
            dont_AddRef(static_cast<nsIJSCID*>(nsJSCID::NewID(name)));
        if(nsid)
        {
            nsCOMPtr<nsIXPConnect> xpc;
            wrapper->GetXPConnect(getter_AddRefs(xpc));
            if(xpc)
            {
                nsCOMPtr<nsIXPConnectJSObjectHolder> holder;
                if(NS_SUCCEEDED(xpc->WrapNative(cx, obj,
                                                static_cast<nsIJSCID*>(nsid),
                                                NS_GET_IID(nsIJSCID),
                                                getter_AddRefs(holder))))
                {
                    JSObject* idobj;
                    if(holder && NS_SUCCEEDED(holder->GetJSObject(&idobj)))
                    {
                        *objp = obj;
                        *_retval = JS_DefinePropertyById(cx, obj, id,
                                                         OBJECT_TO_JSVAL(idobj),
                                                         nsnull, nsnull,
                                                         JSPROP_ENUMERATE |
                                                         JSPROP_READONLY |
                                                         JSPROP_PERMANENT);
                    }
                }
            }
        }
    }
    return NS_OK;
}

/***************************************************************************/
/***************************************************************************/
/***************************************************************************/

class nsXPCComponents_ClassesByID :
  public nsIXPCComponents_ClassesByID,
  public nsIXPCScriptable,
  public nsIClassInfo
{
public:
    // all the interface method declarations...
    NS_DECL_ISUPPORTS
    NS_DECL_NSIXPCCOMPONENTS_CLASSESBYID
    NS_DECL_NSIXPCSCRIPTABLE
    NS_DECL_NSICLASSINFO

public:
    nsXPCComponents_ClassesByID();
    virtual ~nsXPCComponents_ClassesByID();
};

/***************************************************************************/
/* void getInterfaces (out PRUint32 count, [array, size_is (count), retval] 
                       out nsIIDPtr array); */
NS_IMETHODIMP 
nsXPCComponents_ClassesByID::GetInterfaces(PRUint32 *aCount, nsIID * **aArray)
{
    PRUint32 count = 2;
    *aCount = count;
    nsIID **array;
    *aArray = array = static_cast<nsIID**>(nsMemory::Alloc(count * sizeof(nsIID*)));
    if(!array)
        return NS_ERROR_OUT_OF_MEMORY;

    PRUint32 index = 0;
    nsIID* clone;
#define PUSH_IID(id) \
    clone = static_cast<nsIID *>(nsMemory::Clone(&NS_GET_IID( id ),   \
                                                    sizeof(nsIID)));  \
    if (!clone)                                                       \
        goto oom;                                                     \
    array[index++] = clone;

    PUSH_IID(nsIXPCComponents_ClassesByID)
    PUSH_IID(nsIXPCScriptable)
#undef PUSH_IID

    return NS_OK;
oom:
    while (index)
        nsMemory::Free(array[--index]);
    nsMemory::Free(array);
    *aArray = nsnull;
    return NS_ERROR_OUT_OF_MEMORY;
}

/* nsISupports getHelperForLanguage (in PRUint32 language); */
NS_IMETHODIMP 
nsXPCComponents_ClassesByID::GetHelperForLanguage(PRUint32 language, 
                                      nsISupports **retval)
{
    *retval = nsnull;
    return NS_OK;
}

/* readonly attribute string contractID; */
NS_IMETHODIMP 
nsXPCComponents_ClassesByID::GetContractID(char * *aContractID)
{
    *aContractID = nsnull;
    return NS_ERROR_NOT_AVAILABLE;
}

/* readonly attribute string classDescription; */
NS_IMETHODIMP 
nsXPCComponents_ClassesByID::GetClassDescription(char * *aClassDescription)
{
    static const char classDescription[] = "XPCComponents_Interfaces";
    *aClassDescription = (char*)nsMemory::Clone(classDescription, sizeof(classDescription));
    return *aClassDescription ? NS_OK : NS_ERROR_OUT_OF_MEMORY;
}

/* readonly attribute nsCIDPtr classID; */
NS_IMETHODIMP 
nsXPCComponents_ClassesByID::GetClassID(nsCID * *aClassID)
{
    *aClassID = nsnull;
    return NS_OK;
}

/* readonly attribute PRUint32 implementationLanguage; */
NS_IMETHODIMP 
nsXPCComponents_ClassesByID::GetImplementationLanguage(
    PRUint32 *aImplementationLanguage)
{
    *aImplementationLanguage = nsIProgrammingLanguage::CPLUSPLUS;
    return NS_OK;
}

/* readonly attribute PRUint32 flags; */
NS_IMETHODIMP 
nsXPCComponents_ClassesByID::GetFlags(PRUint32 *aFlags)
{
    *aFlags = nsIClassInfo::THREADSAFE;
    return NS_OK;
}

/* [notxpcom] readonly attribute nsCID classIDNoAlloc; */
NS_IMETHODIMP 
nsXPCComponents_ClassesByID::GetClassIDNoAlloc(nsCID *aClassIDNoAlloc)
{
    return NS_ERROR_NOT_AVAILABLE;
}

nsXPCComponents_ClassesByID::nsXPCComponents_ClassesByID()
{
}

nsXPCComponents_ClassesByID::~nsXPCComponents_ClassesByID()
{
    // empty
}

NS_INTERFACE_MAP_BEGIN(nsXPCComponents_ClassesByID)
  NS_INTERFACE_MAP_ENTRY(nsIXPCComponents_ClassesByID)
  NS_INTERFACE_MAP_ENTRY(nsIXPCScriptable)
  NS_INTERFACE_MAP_ENTRY(nsIClassInfo)
  NS_INTERFACE_MAP_ENTRY_AMBIGUOUS(nsISupports, nsIXPCComponents_ClassesByID)
NS_INTERFACE_MAP_END_THREADSAFE

NS_IMPL_THREADSAFE_ADDREF(nsXPCComponents_ClassesByID)
NS_IMPL_THREADSAFE_RELEASE(nsXPCComponents_ClassesByID)

// The nsIXPCScriptable map declaration that will generate stubs for us...
#define XPC_MAP_CLASSNAME           nsXPCComponents_ClassesByID
#define XPC_MAP_QUOTED_CLASSNAME   "nsXPCComponents_ClassesByID"
#define                             XPC_MAP_WANT_NEWRESOLVE
#define                             XPC_MAP_WANT_NEWENUMERATE
#define XPC_MAP_FLAGS               nsIXPCScriptable::DONT_ENUM_STATIC_PROPS |\
                                    nsIXPCScriptable::ALLOW_PROP_MODS_DURING_RESOLVE
#include "xpc_map_end.h" /* This will #undef the above */

/* PRBool newEnumerate (in nsIXPConnectWrappedNative wrapper, in JSContextPtr cx, in JSObjectPtr obj, in PRUint32 enum_op, in JSValPtr statep, out JSID idp); */
NS_IMETHODIMP
nsXPCComponents_ClassesByID::NewEnumerate(nsIXPConnectWrappedNative *wrapper,
                                          JSContext * cx, JSObject * obj,
                                          PRUint32 enum_op, jsval * statep,
                                          jsid * idp, PRBool *_retval)
{
    nsISimpleEnumerator* e;

    switch(enum_op)
    {
        case JSENUMERATE_INIT:
        case JSENUMERATE_INIT_ALL:
        {
            nsCOMPtr<nsIComponentRegistrar> compMgr;
            if(NS_FAILED(NS_GetComponentRegistrar(getter_AddRefs(compMgr))) || !compMgr ||
               NS_FAILED(compMgr->EnumerateCIDs(&e)) || !e )
            {
                *statep = JSVAL_NULL;
                return NS_ERROR_UNEXPECTED;
            }

            *statep = PRIVATE_TO_JSVAL(e);
            if(idp)
                *idp = INT_TO_JSID(0); // indicate that we don't know the count
            return NS_OK;
        }
        case JSENUMERATE_NEXT:
        {
            nsCOMPtr<nsISupports> isup;
            PRBool hasMore;
            e = (nsISimpleEnumerator*) JSVAL_TO_PRIVATE(*statep);

            if(NS_SUCCEEDED(e->HasMoreElements(&hasMore)) && hasMore &&
               NS_SUCCEEDED(e->GetNext(getter_AddRefs(isup))) && isup)
            {
                nsCOMPtr<nsISupportsID> holder(do_QueryInterface(isup));
                if(holder)
                {
                    char* name;
                    if(NS_SUCCEEDED(holder->ToString(&name)) && name)
                    {
                        JSString* idstr = JS_NewStringCopyZ(cx, name);
                        nsMemory::Free(name);
                        if(idstr &&
                           JS_ValueToId(cx, STRING_TO_JSVAL(idstr), idp))
                        {
                            return NS_OK;
                        }
                    }
                }
            }
            // else... FALL THROUGH
        }

        case JSENUMERATE_DESTROY:
        default:
            e = (nsISimpleEnumerator*) JSVAL_TO_PRIVATE(*statep);
            NS_IF_RELEASE(e);
            *statep = JSVAL_NULL;
            return NS_OK;
    }
}

static PRBool
IsRegisteredCLSID(const char* str)
{
    PRBool registered;
    nsID id;

    if(!id.Parse(str))
        return PR_FALSE;

    nsCOMPtr<nsIComponentRegistrar> compMgr;
    if(NS_FAILED(NS_GetComponentRegistrar(getter_AddRefs(compMgr))) || !compMgr ||
       NS_FAILED(compMgr->IsCIDRegistered(id, &registered)))
        return PR_FALSE;

    return registered;
}

/* PRBool newResolve (in nsIXPConnectWrappedNative wrapper, in JSContextPtr cx, in JSObjectPtr obj, in jsval id, in PRUint32 flags, out JSObjectPtr objp); */
NS_IMETHODIMP
nsXPCComponents_ClassesByID::NewResolve(nsIXPConnectWrappedNative *wrapper,
                                        JSContext * cx, JSObject * obj,
                                        jsid id, PRUint32 flags,
                                        JSObject * *objp, PRBool *_retval)
{
    const char* name = nsnull;

    if(JSID_IS_STRING(id) &&
       nsnull != (name = JS_GetStringBytes(JSID_TO_STRING(id))) &&
       name[0] == '{' &&
       IsRegisteredCLSID(name)) // we only allow canonical CLSIDs here
    {
        nsCOMPtr<nsIJSCID> nsid =
            dont_AddRef(static_cast<nsIJSCID*>(nsJSCID::NewID(name)));
        if(nsid)
        {
            nsCOMPtr<nsIXPConnect> xpc;
            wrapper->GetXPConnect(getter_AddRefs(xpc));
            if(xpc)
            {
                nsCOMPtr<nsIXPConnectJSObjectHolder> holder;
                if(NS_SUCCEEDED(xpc->WrapNative(cx, obj,
                                                static_cast<nsIJSCID*>(nsid),
                                                NS_GET_IID(nsIJSCID),
                                                getter_AddRefs(holder))))
                {
                    JSObject* idobj;
                    if(holder && NS_SUCCEEDED(holder->GetJSObject(&idobj)))
                    {
                        *objp = obj;
                        *_retval = JS_DefinePropertyById(cx, obj, id,
                                                         OBJECT_TO_JSVAL(idobj),
                                                         nsnull, nsnull,
                                                         JSPROP_ENUMERATE |
                                                         JSPROP_READONLY |
                                                         JSPROP_PERMANENT);
                    }
                }
            }
        }
    }
    return NS_OK;
}


/***************************************************************************/

// Currently the possible results do not change at runtime, so they are only
// cached once (unlike ContractIDs, CLSIDs, and IIDs)

class nsXPCComponents_Results :
  public nsIXPCComponents_Results,
  public nsIXPCScriptable,
  public nsIClassInfo
{
public:
    // all the interface method declarations...
    NS_DECL_ISUPPORTS
    NS_DECL_NSIXPCCOMPONENTS_RESULTS
    NS_DECL_NSIXPCSCRIPTABLE
    NS_DECL_NSICLASSINFO

public:
    nsXPCComponents_Results();
    virtual ~nsXPCComponents_Results();
};

/***************************************************************************/
/* void getInterfaces (out PRUint32 count, [array, size_is (count), retval] 
                       out nsIIDPtr array); */
NS_IMETHODIMP 
nsXPCComponents_Results::GetInterfaces(PRUint32 *aCount, nsIID * **aArray)
{
    PRUint32 count = 2;
    *aCount = count;
    nsIID **array;
    *aArray = array = static_cast<nsIID**>(nsMemory::Alloc(count * sizeof(nsIID*)));
    if(!array)
        return NS_ERROR_OUT_OF_MEMORY;

    PRUint32 index = 0;
    nsIID* clone;
#define PUSH_IID(id) \
    clone = static_cast<nsIID *>(nsMemory::Clone(&NS_GET_IID( id ),   \
                                                    sizeof(nsIID)));  \
    if (!clone)                                                       \
        goto oom;                                                     \
    array[index++] = clone;

    PUSH_IID(nsIXPCComponents_Results)
    PUSH_IID(nsIXPCScriptable)
#undef PUSH_IID

    return NS_OK;
oom:
    while (index)
        nsMemory::Free(array[--index]);
    nsMemory::Free(array);
    *aArray = nsnull;
    return NS_ERROR_OUT_OF_MEMORY;
}

/* nsISupports getHelperForLanguage (in PRUint32 language); */
NS_IMETHODIMP 
nsXPCComponents_Results::GetHelperForLanguage(PRUint32 language, 
                                      nsISupports **retval)
{
    *retval = nsnull;
    return NS_OK;
}

/* readonly attribute string contractID; */
NS_IMETHODIMP 
nsXPCComponents_Results::GetContractID(char * *aContractID)
{
    *aContractID = nsnull;
    return NS_ERROR_NOT_AVAILABLE;
}

/* readonly attribute string classDescription; */
NS_IMETHODIMP 
nsXPCComponents_Results::GetClassDescription(char * *aClassDescription)
{
    static const char classDescription[] = "XPCComponents_Interfaces";
    *aClassDescription = (char*)nsMemory::Clone(classDescription, sizeof(classDescription));
    return *aClassDescription ? NS_OK : NS_ERROR_OUT_OF_MEMORY;
}

/* readonly attribute nsCIDPtr classID; */
NS_IMETHODIMP 
nsXPCComponents_Results::GetClassID(nsCID * *aClassID)
{
    *aClassID = nsnull;
    return NS_OK;
}

/* readonly attribute PRUint32 implementationLanguage; */
NS_IMETHODIMP 
nsXPCComponents_Results::GetImplementationLanguage(
    PRUint32 *aImplementationLanguage)
{
    *aImplementationLanguage = nsIProgrammingLanguage::CPLUSPLUS;
    return NS_OK;
}

/* readonly attribute PRUint32 flags; */
NS_IMETHODIMP 
nsXPCComponents_Results::GetFlags(PRUint32 *aFlags)
{
    *aFlags = nsIClassInfo::THREADSAFE;
    return NS_OK;
}

/* [notxpcom] readonly attribute nsCID classIDNoAlloc; */
NS_IMETHODIMP 
nsXPCComponents_Results::GetClassIDNoAlloc(nsCID *aClassIDNoAlloc)
{
    return NS_ERROR_NOT_AVAILABLE;
}

nsXPCComponents_Results::nsXPCComponents_Results()
{
}

nsXPCComponents_Results::~nsXPCComponents_Results()
{
    // empty
}

NS_INTERFACE_MAP_BEGIN(nsXPCComponents_Results)
  NS_INTERFACE_MAP_ENTRY(nsIXPCComponents_Results)
  NS_INTERFACE_MAP_ENTRY(nsIXPCScriptable)
  NS_INTERFACE_MAP_ENTRY(nsIClassInfo)
  NS_INTERFACE_MAP_ENTRY_AMBIGUOUS(nsISupports, nsIXPCComponents_Results)
NS_INTERFACE_MAP_END_THREADSAFE

NS_IMPL_THREADSAFE_ADDREF(nsXPCComponents_Results)
NS_IMPL_THREADSAFE_RELEASE(nsXPCComponents_Results)

// The nsIXPCScriptable map declaration that will generate stubs for us...
#define XPC_MAP_CLASSNAME           nsXPCComponents_Results
#define XPC_MAP_QUOTED_CLASSNAME   "nsXPCComponents_Results"
#define                             XPC_MAP_WANT_NEWRESOLVE
#define                             XPC_MAP_WANT_NEWENUMERATE
#define XPC_MAP_FLAGS               nsIXPCScriptable::DONT_ENUM_STATIC_PROPS |\
                                    nsIXPCScriptable::ALLOW_PROP_MODS_DURING_RESOLVE
#include "xpc_map_end.h" /* This will #undef the above */

/* PRBool newEnumerate (in nsIXPConnectWrappedNative wrapper, in JSContextPtr cx, in JSObjectPtr obj, in PRUint32 enum_op, in JSValPtr statep, out JSID idp); */
NS_IMETHODIMP
nsXPCComponents_Results::NewEnumerate(nsIXPConnectWrappedNative *wrapper,
                                      JSContext * cx, JSObject * obj,
                                      PRUint32 enum_op, jsval * statep,
                                      jsid * idp, PRBool *_retval)
{
    void** iter;

    switch(enum_op)
    {
        case JSENUMERATE_INIT:
        case JSENUMERATE_INIT_ALL:
        {
            if(idp)
                *idp = INT_TO_JSID(nsXPCException::GetNSResultCount());

            void** space = (void**) new char[sizeof(void*)];
            *space = nsnull;
            *statep = PRIVATE_TO_JSVAL(space);
            return NS_OK;
        }
        case JSENUMERATE_NEXT:
        {
            const char* name;
            iter = (void**) JSVAL_TO_PRIVATE(*statep);
            if(nsXPCException::IterateNSResults(nsnull, &name, nsnull, iter))
            {
                JSString* idstr = JS_NewStringCopyZ(cx, name);
                if(idstr && JS_ValueToId(cx, STRING_TO_JSVAL(idstr), idp))
                    return NS_OK;
            }
            // else... FALL THROUGH
        }

        case JSENUMERATE_DESTROY:
        default:
            iter = (void**) JSVAL_TO_PRIVATE(*statep);
            delete [] (char*) iter;
            *statep = JSVAL_NULL;
            return NS_OK;
    }
}


/* PRBool newResolve (in nsIXPConnectWrappedNative wrapper, in JSContextPtr cx, in JSObjectPtr obj, in jsval id, in PRUint32 flags, out JSObjectPtr objp); */
NS_IMETHODIMP
nsXPCComponents_Results::NewResolve(nsIXPConnectWrappedNative *wrapper,
                                    JSContext * cx, JSObject * obj,
                                    jsid id, PRUint32 flags,
                                    JSObject * *objp, PRBool *_retval)
{
    const char* name = nsnull;

    if(JSID_IS_STRING(id) &&
       nsnull != (name = JS_GetStringBytes(JSID_TO_STRING(id))))
    {
        const char* rv_name;
        void* iter = nsnull;
        nsresult rv;
        while(nsXPCException::IterateNSResults(&rv, &rv_name, nsnull, &iter))
        {
            if(!strcmp(name, rv_name))
            {
                jsval val;

                *objp = obj;
                if(!JS_NewNumberValue(cx, (jsdouble)rv, &val) ||
                   !JS_DefinePropertyById(cx, obj, id, val,
                                          nsnull, nsnull,
                                          JSPROP_ENUMERATE |
                                          JSPROP_READONLY |
                                          JSPROP_PERMANENT))
                {
                    return NS_ERROR_UNEXPECTED;
                }
            }
        }
    }
    return NS_OK;
}

/***************************************************************************/
// JavaScript Constructor for nsIJSID objects (Components.ID)

class nsXPCComponents_ID :
  public nsIXPCComponents_ID,
  public nsIXPCScriptable,
  public nsIClassInfo
{
public:
    // all the interface method declarations...
    NS_DECL_ISUPPORTS
    NS_DECL_NSIXPCCOMPONENTS_ID
    NS_DECL_NSIXPCSCRIPTABLE
    NS_DECL_NSICLASSINFO


public:
    nsXPCComponents_ID();
    virtual ~nsXPCComponents_ID();

private:
    static nsresult CallOrConstruct(nsIXPConnectWrappedNative *wrapper,
                                    JSContext * cx, JSObject * obj,
                                    PRUint32 argc, jsval * argv,
                                    jsval * vp, PRBool *_retval);
};

/***************************************************************************/
/* void getInterfaces (out PRUint32 count, [array, size_is (count), retval] 
                       out nsIIDPtr array); */
NS_IMETHODIMP 
nsXPCComponents_ID::GetInterfaces(PRUint32 *aCount, nsIID * **aArray)
{
    PRUint32 count = 2;
    *aCount = count;
    nsIID **array;
    *aArray = array = static_cast<nsIID**>(nsMemory::Alloc(count * sizeof(nsIID*)));
    if(!array)
        return NS_ERROR_OUT_OF_MEMORY;

    PRUint32 index = 0;
    nsIID* clone;
#define PUSH_IID(id) \
    clone = static_cast<nsIID *>(nsMemory::Clone(&NS_GET_IID( id ),   \
                                                    sizeof(nsIID)));  \
    if (!clone)                                                       \
        goto oom;                                                     \
    array[index++] = clone;

    PUSH_IID(nsIXPCComponents_ID)
    PUSH_IID(nsIXPCScriptable)
#undef PUSH_IID

    return NS_OK;
oom:
    while (index)
        nsMemory::Free(array[--index]);
    nsMemory::Free(array);
    *aArray = nsnull;
    return NS_ERROR_OUT_OF_MEMORY;
}

/* nsISupports getHelperForLanguage (in PRUint32 language); */
NS_IMETHODIMP 
nsXPCComponents_ID::GetHelperForLanguage(PRUint32 language, 
                                      nsISupports **retval)
{
    *retval = nsnull;
    return NS_OK;
}

/* readonly attribute string contractID; */
NS_IMETHODIMP 
nsXPCComponents_ID::GetContractID(char * *aContractID)
{
    *aContractID = nsnull;
    return NS_ERROR_NOT_AVAILABLE;
}

/* readonly attribute string classDescription; */
NS_IMETHODIMP 
nsXPCComponents_ID::GetClassDescription(char * *aClassDescription)
{
    static const char classDescription[] = "XPCComponents_Interfaces";
    *aClassDescription = (char*)nsMemory::Clone(classDescription, sizeof(classDescription));
    return *aClassDescription ? NS_OK : NS_ERROR_OUT_OF_MEMORY;
}

/* readonly attribute nsCIDPtr classID; */
NS_IMETHODIMP 
nsXPCComponents_ID::GetClassID(nsCID * *aClassID)
{
    *aClassID = nsnull;
    return NS_OK;
}

/* readonly attribute PRUint32 implementationLanguage; */
NS_IMETHODIMP 
nsXPCComponents_ID::GetImplementationLanguage(
    PRUint32 *aImplementationLanguage)
{
    *aImplementationLanguage = nsIProgrammingLanguage::CPLUSPLUS;
    return NS_OK;
}

/* readonly attribute PRUint32 flags; */
NS_IMETHODIMP 
nsXPCComponents_ID::GetFlags(PRUint32 *aFlags)
{
    *aFlags = nsIClassInfo::THREADSAFE;
    return NS_OK;
}

/* [notxpcom] readonly attribute nsCID classIDNoAlloc; */
NS_IMETHODIMP 
nsXPCComponents_ID::GetClassIDNoAlloc(nsCID *aClassIDNoAlloc)
{
    return NS_ERROR_NOT_AVAILABLE;
}

nsXPCComponents_ID::nsXPCComponents_ID()
{
}

nsXPCComponents_ID::~nsXPCComponents_ID()
{
    // empty
}

NS_INTERFACE_MAP_BEGIN(nsXPCComponents_ID)
  NS_INTERFACE_MAP_ENTRY(nsIXPCComponents_ID)
  NS_INTERFACE_MAP_ENTRY(nsIXPCScriptable)
  NS_INTERFACE_MAP_ENTRY(nsIClassInfo)
  NS_INTERFACE_MAP_ENTRY_AMBIGUOUS(nsISupports, nsIXPCComponents_ID)
NS_INTERFACE_MAP_END_THREADSAFE

NS_IMPL_THREADSAFE_ADDREF(nsXPCComponents_ID)
NS_IMPL_THREADSAFE_RELEASE(nsXPCComponents_ID)

// The nsIXPCScriptable map declaration that will generate stubs for us...
#define XPC_MAP_CLASSNAME           nsXPCComponents_ID
#define XPC_MAP_QUOTED_CLASSNAME   "nsXPCComponents_ID"
#define                             XPC_MAP_WANT_CALL
#define                             XPC_MAP_WANT_CONSTRUCT
#define                             XPC_MAP_WANT_HASINSTANCE
#define XPC_MAP_FLAGS               0
#include "xpc_map_end.h" /* This will #undef the above */


/* PRBool call (in nsIXPConnectWrappedNative wrapper, in JSContextPtr cx, in JSObjectPtr obj, in PRUint32 argc, in JSValPtr argv, in JSValPtr vp); */
NS_IMETHODIMP
nsXPCComponents_ID::Call(nsIXPConnectWrappedNative *wrapper, JSContext * cx, JSObject * obj, PRUint32 argc, jsval * argv, jsval * vp, PRBool *_retval)
{
    return CallOrConstruct(wrapper, cx, obj, argc, argv, vp, _retval);

}

/* PRBool construct (in nsIXPConnectWrappedNative wrapper, in JSContextPtr cx, in JSObjectPtr obj, in PRUint32 argc, in JSValPtr argv, in JSValPtr vp); */
NS_IMETHODIMP
nsXPCComponents_ID::Construct(nsIXPConnectWrappedNative *wrapper, JSContext * cx, JSObject * obj, PRUint32 argc, jsval * argv, jsval * vp, PRBool *_retval)
{
    return CallOrConstruct(wrapper, cx, obj, argc, argv, vp, _retval);
}

// static
nsresult
nsXPCComponents_ID::CallOrConstruct(nsIXPConnectWrappedNative *wrapper,
                                    JSContext * cx, JSObject * obj,
                                    PRUint32 argc, jsval * argv,
                                    jsval * vp, PRBool *_retval)
{
    // make sure we have at least one arg

    if(!argc)
        return ThrowAndFail(NS_ERROR_XPC_NOT_ENOUGH_ARGS, cx, _retval);

    XPCCallContext ccx(JS_CALLER, cx);
    if(!ccx.IsValid())
        return ThrowAndFail(NS_ERROR_XPC_UNEXPECTED, cx, _retval);

    XPCContext* xpcc = ccx.GetXPCContext();

    // Do the security check if necessary

    nsIXPCSecurityManager* sm =
            xpcc->GetAppropriateSecurityManager(
                        nsIXPCSecurityManager::HOOK_CREATE_INSTANCE);
    if(sm && NS_FAILED(sm->CanCreateInstance(cx, nsJSID::GetCID())))
    {
        // the security manager vetoed. It should have set an exception.
        *_retval = JS_FALSE;
        return NS_OK;
    }

    // convert the first argument into a string and see if it looks like an id

    JSString* jsstr;
    const char* str;
    nsID id;

    if(!(jsstr = JS_ValueToString(cx, argv[0])) ||
       !(str = JS_GetStringBytes(jsstr)) ||
       ! id.Parse(str))
    {
        return ThrowAndFail(NS_ERROR_XPC_BAD_ID_STRING, cx, _retval);
    }

    // make the new object and return it.

    JSObject* newobj = xpc_NewIDObject(cx, obj, id);

    if(vp)
        *vp = OBJECT_TO_JSVAL(newobj);

    return NS_OK;
}

/* PRBool hasInstance (in nsIXPConnectWrappedNative wrapper, in JSContextPtr cx, in JSObjectPtr obj, in jsval val, out PRBool bp); */
NS_IMETHODIMP
nsXPCComponents_ID::HasInstance(nsIXPConnectWrappedNative *wrapper,
                                JSContext * cx, JSObject * obj,
                                const jsval &val, PRBool *bp, PRBool *_retval)
{
    if(bp)
        *bp = JSValIsInterfaceOfType(cx, val, NS_GET_IID(nsIJSID));
    return NS_OK;
}

/***************************************************************************/
// JavaScript Constructor for nsIXPCException objects (Components.Exception)

class nsXPCComponents_Exception :
  public nsIXPCComponents_Exception,
  public nsIXPCScriptable,
  public nsIClassInfo
{
public:
    // all the interface method declarations...
    NS_DECL_ISUPPORTS
    NS_DECL_NSIXPCCOMPONENTS_EXCEPTION
    NS_DECL_NSIXPCSCRIPTABLE
    NS_DECL_NSICLASSINFO


public:
    nsXPCComponents_Exception();
    virtual ~nsXPCComponents_Exception();

private:
    static nsresult CallOrConstruct(nsIXPConnectWrappedNative *wrapper,
                                    JSContext * cx, JSObject * obj,
                                    PRUint32 argc, jsval * argv,
                                    jsval * vp, PRBool *_retval);
};

/***************************************************************************/
/* void getInterfaces (out PRUint32 count, [array, size_is (count), retval] 
                       out nsIIDPtr array); */
NS_IMETHODIMP 
nsXPCComponents_Exception::GetInterfaces(PRUint32 *aCount, nsIID * **aArray)
{
    PRUint32 count = 2;
    *aCount = count;
    nsIID **array;
    *aArray = array = static_cast<nsIID**>(nsMemory::Alloc(count * sizeof(nsIID*)));
    if(!array)
        return NS_ERROR_OUT_OF_MEMORY;

    PRUint32 index = 0;
    nsIID* clone;
#define PUSH_IID(id) \
    clone = static_cast<nsIID *>(nsMemory::Clone(&NS_GET_IID( id ),   \
                                                    sizeof(nsIID)));  \
    if (!clone)                                                       \
        goto oom;                                                     \
    array[index++] = clone;

    PUSH_IID(nsIXPCComponents_Exception)
    PUSH_IID(nsIXPCScriptable)
#undef PUSH_IID

    return NS_OK;
oom:
    while (index)
        nsMemory::Free(array[--index]);
    nsMemory::Free(array);
    *aArray = nsnull;
    return NS_ERROR_OUT_OF_MEMORY;
}

/* nsISupports getHelperForLanguage (in PRUint32 language); */
NS_IMETHODIMP 
nsXPCComponents_Exception::GetHelperForLanguage(PRUint32 language, 
                                      nsISupports **retval)
{
    *retval = nsnull;
    return NS_OK;
}

/* readonly attribute string contractID; */
NS_IMETHODIMP 
nsXPCComponents_Exception::GetContractID(char * *aContractID)
{
    *aContractID = nsnull;
    return NS_ERROR_NOT_AVAILABLE;
}

/* readonly attribute string classDescription; */
NS_IMETHODIMP 
nsXPCComponents_Exception::GetClassDescription(char * *aClassDescription)
{
    static const char classDescription[] = "XPCComponents_Interfaces";
    *aClassDescription = (char*)nsMemory::Clone(classDescription, sizeof(classDescription));
    return *aClassDescription ? NS_OK : NS_ERROR_OUT_OF_MEMORY;
}

/* readonly attribute nsCIDPtr classID; */
NS_IMETHODIMP 
nsXPCComponents_Exception::GetClassID(nsCID * *aClassID)
{
    *aClassID = nsnull;
    return NS_OK;
}

/* readonly attribute PRUint32 implementationLanguage; */
NS_IMETHODIMP 
nsXPCComponents_Exception::GetImplementationLanguage(
    PRUint32 *aImplementationLanguage)
{
    *aImplementationLanguage = nsIProgrammingLanguage::CPLUSPLUS;
    return NS_OK;
}

/* readonly attribute PRUint32 flags; */
NS_IMETHODIMP 
nsXPCComponents_Exception::GetFlags(PRUint32 *aFlags)
{
    *aFlags = nsIClassInfo::THREADSAFE;
    return NS_OK;
}

/* [notxpcom] readonly attribute nsCID classIDNoAlloc; */
NS_IMETHODIMP 
nsXPCComponents_Exception::GetClassIDNoAlloc(nsCID *aClassIDNoAlloc)
{
    return NS_ERROR_NOT_AVAILABLE;
}

nsXPCComponents_Exception::nsXPCComponents_Exception()
{
}

nsXPCComponents_Exception::~nsXPCComponents_Exception()
{
    // empty
}

NS_INTERFACE_MAP_BEGIN(nsXPCComponents_Exception)
  NS_INTERFACE_MAP_ENTRY(nsIXPCComponents_Exception)
  NS_INTERFACE_MAP_ENTRY(nsIXPCScriptable)
  NS_INTERFACE_MAP_ENTRY(nsIClassInfo)
  NS_INTERFACE_MAP_ENTRY_AMBIGUOUS(nsISupports, nsIXPCComponents_Exception)
NS_INTERFACE_MAP_END_THREADSAFE

NS_IMPL_THREADSAFE_ADDREF(nsXPCComponents_Exception)
NS_IMPL_THREADSAFE_RELEASE(nsXPCComponents_Exception)

// The nsIXPCScriptable map declaration that will generate stubs for us...
#define XPC_MAP_CLASSNAME           nsXPCComponents_Exception
#define XPC_MAP_QUOTED_CLASSNAME   "nsXPCComponents_Exception"
#define                             XPC_MAP_WANT_CALL
#define                             XPC_MAP_WANT_CONSTRUCT
#define                             XPC_MAP_WANT_HASINSTANCE
#define XPC_MAP_FLAGS               0
#include "xpc_map_end.h" /* This will #undef the above */


/* PRBool call (in nsIXPConnectWrappedNative wrapper, in JSContextPtr cx, in JSObjectPtr obj, in PRUint32 argc, in JSValPtr argv, in JSValPtr vp); */
NS_IMETHODIMP
nsXPCComponents_Exception::Call(nsIXPConnectWrappedNative *wrapper, JSContext * cx, JSObject * obj, PRUint32 argc, jsval * argv, jsval * vp, PRBool *_retval)
{
    return CallOrConstruct(wrapper, cx, obj, argc, argv, vp, _retval);

}

/* PRBool construct (in nsIXPConnectWrappedNative wrapper, in JSContextPtr cx, in JSObjectPtr obj, in PRUint32 argc, in JSValPtr argv, in JSValPtr vp); */
NS_IMETHODIMP
nsXPCComponents_Exception::Construct(nsIXPConnectWrappedNative *wrapper, JSContext * cx, JSObject * obj, PRUint32 argc, jsval * argv, jsval * vp, PRBool *_retval)
{
    return CallOrConstruct(wrapper, cx, obj, argc, argv, vp, _retval);
}

// static
nsresult
nsXPCComponents_Exception::CallOrConstruct(nsIXPConnectWrappedNative *wrapper,
                                           JSContext * cx, JSObject * obj,
                                           PRUint32 argc, jsval * argv,
                                           jsval * vp, PRBool *_retval)
{
    XPCCallContext ccx(JS_CALLER, cx);
    if(!ccx.IsValid())
        return ThrowAndFail(NS_ERROR_XPC_UNEXPECTED, cx, _retval);

    nsXPConnect* xpc = ccx.GetXPConnect();
    XPCContext* xpcc = ccx.GetXPCContext();

    // Do the security check if necessary

    nsIXPCSecurityManager* sm =
            xpcc->GetAppropriateSecurityManager(
                        nsIXPCSecurityManager::HOOK_CREATE_INSTANCE);
    if(sm && NS_FAILED(sm->CanCreateInstance(cx, nsXPCException::GetCID())))
    {
        // the security manager vetoed. It should have set an exception.
        *_retval = JS_FALSE;
        return NS_OK;
    }

    // initialization params for the exception object we will create
    const char*             eMsg = "exception";
    nsresult                eResult = NS_ERROR_FAILURE;
    nsCOMPtr<nsIStackFrame> eStack;
    nsCOMPtr<nsISupports>   eData;

    // all params are optional - grab any passed in
    switch(argc)
    {
        default:    // more than 4 - ignore extra
            // ...fall through...
        case 4:     // argv[3] is object for eData
            if(JSVAL_IS_NULL(argv[3]))
            {
                // do nothing, leave eData as null
            }
            else
            {
                if(JSVAL_IS_PRIMITIVE(argv[3]) ||
                   NS_FAILED(xpc->WrapJS(cx, JSVAL_TO_OBJECT(argv[3]),
                                         NS_GET_IID(nsISupports),
                                         (void**)getter_AddRefs(eData))))
                    return ThrowAndFail(NS_ERROR_XPC_BAD_CONVERT_JS, cx, _retval);
            }
            // ...fall through...
        case 3:     // argv[2] is object for eStack
            if(JSVAL_IS_NULL(argv[2]))
            {
                // do nothing, leave eStack as null
            }
            else
            {
                if(JSVAL_IS_PRIMITIVE(argv[2]) ||
                   NS_FAILED(xpc->WrapJS(cx, JSVAL_TO_OBJECT(argv[2]),
                                         NS_GET_IID(nsIStackFrame),
                                         (void**)getter_AddRefs(eStack))))
                    return ThrowAndFail(NS_ERROR_XPC_BAD_CONVERT_JS, cx, _retval);
            }
            // fall through...
        case 2:     // argv[1] is nsresult for eResult
            if(!JS_ValueToECMAInt32(cx, argv[1], (int32*) &eResult))
                return ThrowAndFail(NS_ERROR_XPC_BAD_CONVERT_JS, cx, _retval);
            // ...fall through...
        case 1:     // argv[0] is string for eMsg
            {
                JSString* str = JS_ValueToString(cx, argv[0]);
                if(!str || !(eMsg = JS_GetStringBytes(str)))
                    return ThrowAndFail(NS_ERROR_XPC_BAD_CONVERT_JS, cx, _retval);
            }
            // ...fall through...
        case 0: // this case required so that 'default' does not include zero.
            ;   // -- do nothing --
    }

    nsCOMPtr<nsIException> e;
    nsXPCException::NewException(eMsg, eResult, eStack, eData, getter_AddRefs(e));
    if(!e)
        return ThrowAndFail(NS_ERROR_XPC_UNEXPECTED, cx, _retval);

    nsCOMPtr<nsIXPConnectJSObjectHolder> holder;
    JSObject* newObj = nsnull;

    if(NS_FAILED(xpc->WrapNative(cx, obj, e, NS_GET_IID(nsIXPCException),
                 getter_AddRefs(holder))) || !holder ||
       NS_FAILED(holder->GetJSObject(&newObj)) || !newObj)
    {
        return ThrowAndFail(NS_ERROR_XPC_CANT_CREATE_WN, cx, _retval);
    }

    if(vp)
        *vp = OBJECT_TO_JSVAL(newObj);

    return NS_OK;
}

/* PRBool hasInstance (in nsIXPConnectWrappedNative wrapper, in JSContextPtr cx, in JSObjectPtr obj, in jsval val, out PRBool bp); */
NS_IMETHODIMP
nsXPCComponents_Exception::HasInstance(nsIXPConnectWrappedNative *wrapper,
                                       JSContext * cx, JSObject * obj,
                                       const jsval &val, PRBool *bp,
                                       PRBool *_retval)
{
    if(bp)
        *bp = JSValIsInterfaceOfType(cx, val, NS_GET_IID(nsIException));
    return NS_OK;
}

/***************************************************************************/
// This class is for the thing returned by "new Component.Constructor".

// XXXjband we use this CID for security check, but security system can't see
// it since it has no registed factory. Security really kicks in when we try
// to build a wrapper around an instance.

// {B4A95150-E25A-11d3-8F61-0010A4E73D9A}
#define NS_XPCCONSTRUCTOR_CID  \
{ 0xb4a95150, 0xe25a, 0x11d3, \
    { 0x8f, 0x61, 0x0, 0x10, 0xa4, 0xe7, 0x3d, 0x9a } }

class nsXPCConstructor :
  public nsIXPCConstructor,
  public nsIXPCScriptable,
  public nsIClassInfo
{
public:
    NS_DEFINE_STATIC_CID_ACCESSOR(NS_XPCCONSTRUCTOR_CID)
public:
    // all the interface method declarations...
    NS_DECL_ISUPPORTS
    NS_DECL_NSIXPCCONSTRUCTOR
    NS_DECL_NSIXPCSCRIPTABLE
    NS_DECL_NSICLASSINFO

public:
    nsXPCConstructor(); // not implemented
    nsXPCConstructor(nsIJSCID* aClassID,
                     nsIJSIID* aInterfaceID,
                     const char* aInitializer);
    virtual ~nsXPCConstructor();

private:
    nsresult CallOrConstruct(nsIXPConnectWrappedNative *wrapper,
                             JSContext * cx, JSObject * obj,
                             PRUint32 argc, jsval * argv,
                             jsval * vp, PRBool *_retval);
private:
    nsIJSCID* mClassID;
    nsIJSIID* mInterfaceID;
    char*     mInitializer;
};

/***************************************************************************/
/* void getInterfaces (out PRUint32 count, [array, size_is (count), retval] 
                       out nsIIDPtr array); */
NS_IMETHODIMP 
nsXPCConstructor::GetInterfaces(PRUint32 *aCount, nsIID * **aArray)
{
    PRUint32 count = 2;
    *aCount = count;
    nsIID **array;
    *aArray = array = static_cast<nsIID**>(nsMemory::Alloc(count * sizeof(nsIID*)));
    if(!array)
        return NS_ERROR_OUT_OF_MEMORY;

    PRUint32 index = 0;
    nsIID* clone;
#define PUSH_IID(id) \
    clone = static_cast<nsIID *>(nsMemory::Clone(&NS_GET_IID( id ),   \
                                                    sizeof(nsIID)));  \
    if (!clone)                                                       \
        goto oom;                                                     \
    array[index++] = clone;

    PUSH_IID(nsIXPCConstructor)
    PUSH_IID(nsIXPCScriptable)
#undef PUSH_IID

    return NS_OK;
oom:
    while (index)
        nsMemory::Free(array[--index]);
    nsMemory::Free(array);
    *aArray = nsnull;
    return NS_ERROR_OUT_OF_MEMORY;
}

/* nsISupports getHelperForLanguage (in PRUint32 language); */
NS_IMETHODIMP 
nsXPCConstructor::GetHelperForLanguage(PRUint32 language, 
                                      nsISupports **retval)
{
    *retval = nsnull;
    return NS_OK;
}

/* readonly attribute string contractID; */
NS_IMETHODIMP 
nsXPCConstructor::GetContractID(char * *aContractID)
{
    *aContractID = nsnull;
    return NS_ERROR_NOT_AVAILABLE;
}

/* readonly attribute string classDescription; */
NS_IMETHODIMP 
nsXPCConstructor::GetClassDescription(char * *aClassDescription)
{
    static const char classDescription[] = "XPCComponents_Interfaces";
    *aClassDescription = (char*)nsMemory::Clone(classDescription, sizeof(classDescription));
    return *aClassDescription ? NS_OK : NS_ERROR_OUT_OF_MEMORY;
}

/* readonly attribute nsCIDPtr classID; */
NS_IMETHODIMP 
nsXPCConstructor::GetClassID(nsCID * *aClassID)
{
    *aClassID = nsnull;
    return NS_OK;
}

/* readonly attribute PRUint32 implementationLanguage; */
NS_IMETHODIMP 
nsXPCConstructor::GetImplementationLanguage(
    PRUint32 *aImplementationLanguage)
{
    *aImplementationLanguage = nsIProgrammingLanguage::CPLUSPLUS;
    return NS_OK;
}

/* readonly attribute PRUint32 flags; */
NS_IMETHODIMP 
nsXPCConstructor::GetFlags(PRUint32 *aFlags)
{
    *aFlags = nsIClassInfo::THREADSAFE;
    return NS_OK;
}

/* [notxpcom] readonly attribute nsCID classIDNoAlloc; */
NS_IMETHODIMP 
nsXPCConstructor::GetClassIDNoAlloc(nsCID *aClassIDNoAlloc)
{
    return NS_ERROR_NOT_AVAILABLE;
}

nsXPCConstructor::nsXPCConstructor(nsIJSCID* aClassID,
                                   nsIJSIID* aInterfaceID,
                                   const char* aInitializer)
{
    NS_IF_ADDREF(mClassID = aClassID);
    NS_IF_ADDREF(mInterfaceID = aInterfaceID);
    mInitializer = aInitializer ?
        (char*) nsMemory::Clone(aInitializer, strlen(aInitializer)+1) :
        nsnull;
}

nsXPCConstructor::~nsXPCConstructor()
{
    NS_IF_RELEASE(mClassID);
    NS_IF_RELEASE(mInterfaceID);
    if(mInitializer)
        nsMemory::Free(mInitializer);
}

/* readonly attribute nsIJSCID classID; */
NS_IMETHODIMP
nsXPCConstructor::GetClassID(nsIJSCID * *aClassID)
{
    NS_IF_ADDREF(*aClassID = mClassID);
    return NS_OK;
}

/* readonly attribute nsIJSIID interfaceID; */
NS_IMETHODIMP
nsXPCConstructor::GetInterfaceID(nsIJSIID * *aInterfaceID)
{
    NS_IF_ADDREF(*aInterfaceID = mInterfaceID);
    return NS_OK;
}

/* readonly attribute string initializer; */
NS_IMETHODIMP
nsXPCConstructor::GetInitializer(char * *aInitializer)
{
    XPC_STRING_GETTER_BODY(aInitializer, mInitializer);
}

NS_INTERFACE_MAP_BEGIN(nsXPCConstructor)
  NS_INTERFACE_MAP_ENTRY(nsIXPCConstructor)
  NS_INTERFACE_MAP_ENTRY(nsIXPCScriptable)
  NS_INTERFACE_MAP_ENTRY(nsIClassInfo)
  NS_INTERFACE_MAP_ENTRY_AMBIGUOUS(nsISupports, nsIXPCConstructor)
NS_INTERFACE_MAP_END_THREADSAFE

NS_IMPL_THREADSAFE_ADDREF(nsXPCConstructor)
NS_IMPL_THREADSAFE_RELEASE(nsXPCConstructor)

// The nsIXPCScriptable map declaration that will generate stubs for us...
#define XPC_MAP_CLASSNAME           nsXPCConstructor
#define XPC_MAP_QUOTED_CLASSNAME   "nsXPCConstructor"
#define                             XPC_MAP_WANT_CALL
#define                             XPC_MAP_WANT_CONSTRUCT
#define XPC_MAP_FLAGS               0
#include "xpc_map_end.h" /* This will #undef the above */


/* PRBool call (in nsIXPConnectWrappedNative wrapper, in JSContextPtr cx, in JSObjectPtr obj, in PRUint32 argc, in JSValPtr argv, in JSValPtr vp); */
NS_IMETHODIMP
nsXPCConstructor::Call(nsIXPConnectWrappedNative *wrapper, JSContext * cx, JSObject * obj, PRUint32 argc, jsval * argv, jsval * vp, PRBool *_retval)
{
    return CallOrConstruct(wrapper, cx, obj, argc, argv, vp, _retval);

}

/* PRBool construct (in nsIXPConnectWrappedNative wrapper, in JSContextPtr cx, in JSObjectPtr obj, in PRUint32 argc, in JSValPtr argv, in JSValPtr vp); */
NS_IMETHODIMP
nsXPCConstructor::Construct(nsIXPConnectWrappedNative *wrapper, JSContext * cx, JSObject * obj, PRUint32 argc, jsval * argv, jsval * vp, PRBool *_retval)
{
    return CallOrConstruct(wrapper, cx, obj, argc, argv, vp, _retval);
}

// static
nsresult
nsXPCConstructor::CallOrConstruct(nsIXPConnectWrappedNative *wrapper,
                                  JSContext * cx, JSObject * obj,
                                  PRUint32 argc, jsval * argv,
                                  jsval * vp, PRBool *_retval)
{
    XPCCallContext ccx(JS_CALLER, cx);
    if(!ccx.IsValid())
        return ThrowAndFail(NS_ERROR_XPC_UNEXPECTED, cx, _retval);

    nsXPConnect* xpc = ccx.GetXPConnect();

    // security check not required because we are going to call through the
    // code which is reflected into JS which will do that for us later.

    nsCOMPtr<nsIXPConnectJSObjectHolder> cidHolder;
    nsCOMPtr<nsIXPConnectJSObjectHolder> iidHolder;
    JSObject* cidObj;
    JSObject* iidObj;

    if(NS_FAILED(xpc->WrapNative(cx, obj, mClassID, NS_GET_IID(nsIJSCID),
                 getter_AddRefs(cidHolder))) || !cidHolder ||
       NS_FAILED(cidHolder->GetJSObject(&cidObj)) || !cidObj ||
       NS_FAILED(xpc->WrapNative(cx, obj, mInterfaceID, NS_GET_IID(nsIJSIID),
                 getter_AddRefs(iidHolder))) || !iidHolder ||
       NS_FAILED(iidHolder->GetJSObject(&iidObj)) || !iidObj)
    {
        return ThrowAndFail(NS_ERROR_XPC_CANT_CREATE_WN, cx, _retval);
    }

    jsval ctorArgs[1] = {OBJECT_TO_JSVAL(iidObj)};
    jsval val;

    if(!JS_CallFunctionName(cx, cidObj, "createInstance", 1, ctorArgs, &val) ||
       JSVAL_IS_PRIMITIVE(val))
    {
        // createInstance will have thrown an exception
        *_retval = JS_FALSE;
        return NS_OK;
    }

    // root the result
    if(vp)
        *vp = val;

    // call initializer method if supplied
    if(mInitializer)
    {
        JSObject* newObj = JSVAL_TO_OBJECT(val);
        jsval fun;
        jsval ignored;

        // first check existence of function property for better error reporting
        if(!JS_GetProperty(cx, newObj, mInitializer, &fun) ||
           JSVAL_IS_PRIMITIVE(fun))
        {
            return ThrowAndFail(NS_ERROR_XPC_BAD_INITIALIZER_NAME, cx, _retval);
        }

        if(!JS_CallFunctionValue(cx, newObj, fun, argc, argv, &ignored))
        {
            // function should have thrown an exception
            *_retval = JS_FALSE;
            return NS_OK;
        }
    }

    return NS_OK;
}

/*******************************************************/
// JavaScript Constructor for nsIXPCConstructor objects (Components.Constructor)

class nsXPCComponents_Constructor :
  public nsIXPCComponents_Constructor,
  public nsIXPCScriptable,
  public nsIClassInfo
{
public:
    // all the interface method declarations...
    NS_DECL_ISUPPORTS
    NS_DECL_NSIXPCCOMPONENTS_CONSTRUCTOR
    NS_DECL_NSIXPCSCRIPTABLE
    NS_DECL_NSICLASSINFO

public:
    nsXPCComponents_Constructor();
    virtual ~nsXPCComponents_Constructor();

private:
    static nsresult CallOrConstruct(nsIXPConnectWrappedNative *wrapper,
                                    JSContext * cx, JSObject * obj,
                                    PRUint32 argc, jsval * argv,
                                    jsval * vp, PRBool *_retval);
};

/***************************************************************************/
/* void getInterfaces (out PRUint32 count, [array, size_is (count), retval] 
                       out nsIIDPtr array); */
NS_IMETHODIMP 
nsXPCComponents_Constructor::GetInterfaces(PRUint32 *aCount, nsIID * **aArray)
{
    PRUint32 count = 2;
    *aCount = count;
    nsIID **array;
    *aArray = array = static_cast<nsIID**>(nsMemory::Alloc(count * sizeof(nsIID*)));
    if(!array)
        return NS_ERROR_OUT_OF_MEMORY;

    PRUint32 index = 0;
    nsIID* clone;
#define PUSH_IID(id) \
    clone = static_cast<nsIID *>(nsMemory::Clone(&NS_GET_IID( id ),   \
                                                    sizeof(nsIID)));  \
    if (!clone)                                                       \
        goto oom;                                                     \
    array[index++] = clone;

    PUSH_IID(nsIXPCComponents_Constructor)
    PUSH_IID(nsIXPCScriptable)
#undef PUSH_IID

    return NS_OK;
oom:
    while (index)
        nsMemory::Free(array[--index]);
    nsMemory::Free(array);
    *aArray = nsnull;
    return NS_ERROR_OUT_OF_MEMORY;
}

/* nsISupports getHelperForLanguage (in PRUint32 language); */
NS_IMETHODIMP 
nsXPCComponents_Constructor::GetHelperForLanguage(PRUint32 language, 
                                      nsISupports **retval)
{
    *retval = nsnull;
    return NS_OK;
}

/* readonly attribute string contractID; */
NS_IMETHODIMP 
nsXPCComponents_Constructor::GetContractID(char * *aContractID)
{
    *aContractID = nsnull;
    return NS_ERROR_NOT_AVAILABLE;
}

/* readonly attribute string classDescription; */
NS_IMETHODIMP 
nsXPCComponents_Constructor::GetClassDescription(char * *aClassDescription)
{
    static const char classDescription[] = "XPCComponents_Interfaces";
    *aClassDescription = (char*)nsMemory::Clone(classDescription, sizeof(classDescription));
    return *aClassDescription ? NS_OK : NS_ERROR_OUT_OF_MEMORY;
}

/* readonly attribute nsCIDPtr classID; */
NS_IMETHODIMP 
nsXPCComponents_Constructor::GetClassID(nsCID * *aClassID)
{
    *aClassID = nsnull;
    return NS_OK;
}

/* readonly attribute PRUint32 implementationLanguage; */
NS_IMETHODIMP 
nsXPCComponents_Constructor::GetImplementationLanguage(
    PRUint32 *aImplementationLanguage)
{
    *aImplementationLanguage = nsIProgrammingLanguage::CPLUSPLUS;
    return NS_OK;
}

/* readonly attribute PRUint32 flags; */
NS_IMETHODIMP 
nsXPCComponents_Constructor::GetFlags(PRUint32 *aFlags)
{
    *aFlags = nsIClassInfo::THREADSAFE;
    return NS_OK;
}

/* [notxpcom] readonly attribute nsCID classIDNoAlloc; */
NS_IMETHODIMP 
nsXPCComponents_Constructor::GetClassIDNoAlloc(nsCID *aClassIDNoAlloc)
{
    return NS_ERROR_NOT_AVAILABLE;
}

nsXPCComponents_Constructor::nsXPCComponents_Constructor()
{
}

nsXPCComponents_Constructor::~nsXPCComponents_Constructor()
{
    // empty
}

NS_INTERFACE_MAP_BEGIN(nsXPCComponents_Constructor)
  NS_INTERFACE_MAP_ENTRY(nsIXPCComponents_Constructor)
  NS_INTERFACE_MAP_ENTRY(nsIXPCScriptable)
  NS_INTERFACE_MAP_ENTRY(nsIClassInfo)
  NS_INTERFACE_MAP_ENTRY_AMBIGUOUS(nsISupports, nsIXPCComponents_Constructor)
NS_INTERFACE_MAP_END_THREADSAFE

NS_IMPL_THREADSAFE_ADDREF(nsXPCComponents_Constructor)
NS_IMPL_THREADSAFE_RELEASE(nsXPCComponents_Constructor)

// The nsIXPCScriptable map declaration that will generate stubs for us...
#define XPC_MAP_CLASSNAME           nsXPCComponents_Constructor
#define XPC_MAP_QUOTED_CLASSNAME   "nsXPCComponents_Constructor"
#define                             XPC_MAP_WANT_CALL
#define                             XPC_MAP_WANT_CONSTRUCT
#define                             XPC_MAP_WANT_HASINSTANCE
#define XPC_MAP_FLAGS               0
#include "xpc_map_end.h" /* This will #undef the above */


/* PRBool call (in nsIXPConnectWrappedNative wrapper, in JSContextPtr cx, in JSObjectPtr obj, in PRUint32 argc, in JSValPtr argv, in JSValPtr vp); */
NS_IMETHODIMP
nsXPCComponents_Constructor::Call(nsIXPConnectWrappedNative *wrapper, JSContext * cx, JSObject * obj, PRUint32 argc, jsval * argv, jsval * vp, PRBool *_retval)
{
    return CallOrConstruct(wrapper, cx, obj, argc, argv, vp, _retval);
}

/* PRBool construct (in nsIXPConnectWrappedNative wrapper, in JSContextPtr cx, in JSObjectPtr obj, in PRUint32 argc, in JSValPtr argv, in JSValPtr vp); */
NS_IMETHODIMP
nsXPCComponents_Constructor::Construct(nsIXPConnectWrappedNative *wrapper, JSContext * cx, JSObject * obj, PRUint32 argc, jsval * argv, jsval * vp, PRBool *_retval)
{
    return CallOrConstruct(wrapper, cx, obj, argc, argv, vp, _retval);
}

// static
nsresult
nsXPCComponents_Constructor::CallOrConstruct(nsIXPConnectWrappedNative *wrapper,
                                             JSContext * cx, JSObject * obj,
                                             PRUint32 argc, jsval * argv,
                                             jsval * vp, PRBool *_retval)
{
    // make sure we have at least one arg

    if(!argc)
        return ThrowAndFail(NS_ERROR_XPC_NOT_ENOUGH_ARGS, cx, _retval);

    // get the various other object pointers we need

    XPCCallContext ccx(JS_CALLER, cx);
    if(!ccx.IsValid())
        return ThrowAndFail(NS_ERROR_XPC_UNEXPECTED, cx, _retval);

    nsXPConnect* xpc = ccx.GetXPConnect();
    XPCContext* xpcc = ccx.GetXPCContext();
    XPCWrappedNativeScope* scope =
        XPCWrappedNativeScope::FindInJSObjectScope(ccx, obj);
    nsXPCComponents* comp;

    if(!xpc || !xpcc || !scope || !(comp = scope->GetComponents()))
        return ThrowAndFail(NS_ERROR_XPC_UNEXPECTED, cx, _retval);

    // Do the security check if necessary

    nsIXPCSecurityManager* sm =
            xpcc->GetAppropriateSecurityManager(
                        nsIXPCSecurityManager::HOOK_CREATE_INSTANCE);
    if(sm && NS_FAILED(sm->CanCreateInstance(cx, nsXPCConstructor::GetCID())))
    {
        // the security manager vetoed. It should have set an exception.
        *_retval = JS_FALSE;
        return NS_OK;
    }

    // initialization params for the Constructor object we will create
    nsCOMPtr<nsIJSCID> cClassID;
    nsCOMPtr<nsIJSIID> cInterfaceID;
    const char*        cInitializer = nsnull;

    if(argc >= 3)
    {
        // argv[2] is an initializer function or property name
        JSString* str = JS_ValueToString(cx, argv[2]);
        if(!str || !(cInitializer = JS_GetStringBytes(str)))
            return ThrowAndFail(NS_ERROR_XPC_BAD_CONVERT_JS, cx, _retval);
    }

    if(argc >= 2)
    {
        // argv[1] is an iid name string
        // XXXjband support passing "Components.interfaces.foo"?

        nsCOMPtr<nsIScriptableInterfaces> ifaces;
        nsCOMPtr<nsIXPConnectJSObjectHolder> holder;
        JSObject* ifacesObj = nsnull;

        // we do the lookup by asking the Components.interfaces object
        // for the property with this name - i.e. we let its caching of these
        // nsIJSIID objects work for us.

        if(NS_FAILED(comp->GetInterfaces(getter_AddRefs(ifaces))) ||
           NS_FAILED(xpc->WrapNative(cx, obj, ifaces,
                                     NS_GET_IID(nsIScriptableInterfaces),
                                     getter_AddRefs(holder))) || !holder ||
           NS_FAILED(holder->GetJSObject(&ifacesObj)) || !ifacesObj)
        {
            return ThrowAndFail(NS_ERROR_XPC_UNEXPECTED, cx, _retval);
        }

        JSString* str = JS_ValueToString(cx, argv[1]);
        if(!str)
            return ThrowAndFail(NS_ERROR_XPC_BAD_CONVERT_JS, cx, _retval);

        jsval val;
        if(!JS_GetProperty(cx, ifacesObj, JS_GetStringBytes(str), &val) ||
           JSVAL_IS_PRIMITIVE(val))
        {
            return ThrowAndFail(NS_ERROR_XPC_BAD_IID, cx, _retval);
        }

        nsCOMPtr<nsIXPConnectWrappedNative> wn;
        if(NS_FAILED(xpc->GetWrappedNativeOfJSObject(cx, JSVAL_TO_OBJECT(val),
                                getter_AddRefs(wn))) || !wn ||
           !(cInterfaceID = do_QueryWrappedNative(wn)))
        {
            return ThrowAndFail(NS_ERROR_XPC_UNEXPECTED, cx, _retval);
        }
    }
    else
    {
        nsCOMPtr<nsIInterfaceInfo> info;
        xpc->GetInfoForIID(&NS_GET_IID(nsISupports), getter_AddRefs(info));

        if(info)
        {
            cInterfaceID =
                dont_AddRef(
                    static_cast<nsIJSIID*>(nsJSIID::NewID(info)));
        }
        if(!cInterfaceID)
            return ThrowAndFail(NS_ERROR_XPC_UNEXPECTED, cx, _retval);
    }

    // a new scope to avoid warnings about shadowed names
    {
        // argv[0] is a contractid name string
        // XXXjband support passing "Components.classes.foo"?

        // we do the lookup by asking the Components.classes object
        // for the property with this name - i.e. we let its caching of these
        // nsIJSCID objects work for us.

        nsCOMPtr<nsIXPCComponents_Classes> classes;
        nsCOMPtr<nsIXPConnectJSObjectHolder> holder;
        JSObject* classesObj = nsnull;

        if(NS_FAILED(comp->GetClasses(getter_AddRefs(classes))) ||
           NS_FAILED(xpc->WrapNative(cx, obj, classes,
                                     NS_GET_IID(nsIXPCComponents_Classes),
                                     getter_AddRefs(holder))) || !holder ||
           NS_FAILED(holder->GetJSObject(&classesObj)) || !classesObj)
        {
            return ThrowAndFail(NS_ERROR_XPC_UNEXPECTED, cx, _retval);
        }

        JSString* str = JS_ValueToString(cx, argv[0]);
        if(!str)
            return ThrowAndFail(NS_ERROR_XPC_BAD_CONVERT_JS, cx, _retval);

        jsval val;
        if(!JS_GetProperty(cx, classesObj, JS_GetStringBytes(str), &val) ||
           JSVAL_IS_PRIMITIVE(val))
        {
            return ThrowAndFail(NS_ERROR_XPC_BAD_CID, cx, _retval);
        }

        nsCOMPtr<nsIXPConnectWrappedNative> wn;
        if(NS_FAILED(xpc->GetWrappedNativeOfJSObject(cx, JSVAL_TO_OBJECT(val),
                                getter_AddRefs(wn))) || !wn ||
           !(cClassID = do_QueryWrappedNative(wn)))
        {
            return ThrowAndFail(NS_ERROR_XPC_UNEXPECTED, cx, _retval);
        }
    }

    nsCOMPtr<nsIXPCConstructor> ctor =
        static_cast<nsIXPCConstructor*>
                   (new nsXPCConstructor(cClassID, cInterfaceID, cInitializer));
    if(!ctor)
        return ThrowAndFail(NS_ERROR_XPC_UNEXPECTED, cx, _retval);

    nsCOMPtr<nsIXPConnectJSObjectHolder> holder2;
    JSObject* newObj = nsnull;

    if(NS_FAILED(xpc->WrapNative(cx, obj, ctor, NS_GET_IID(nsIXPCConstructor),
                 getter_AddRefs(holder2))) || !holder2 ||
       NS_FAILED(holder2->GetJSObject(&newObj)) || !newObj)
    {
        return ThrowAndFail(NS_ERROR_XPC_CANT_CREATE_WN, cx, _retval);
    }

    if(vp)
        *vp = OBJECT_TO_JSVAL(newObj);

    return NS_OK;
}

/* PRBool hasInstance (in nsIXPConnectWrappedNative wrapper, in JSContextPtr cx, in JSObjectPtr obj, in jsval val, out PRBool bp); */
NS_IMETHODIMP
nsXPCComponents_Constructor::HasInstance(nsIXPConnectWrappedNative *wrapper,
                                         JSContext * cx, JSObject * obj,
                                         const jsval &val, PRBool *bp,
                                         PRBool *_retval)
{
    if(bp)
        *bp = JSValIsInterfaceOfType(cx, val, NS_GET_IID(nsIXPCConstructor));
    return NS_OK;
}

/***************************************************************************/
// Javascript constructor for the sandbox object
class nsXPCComponents_utils_Sandbox : public nsIXPCComponents_utils_Sandbox,
                                      public nsIXPCScriptable
{
public:
    // Aren't macros nice?
    NS_DECL_ISUPPORTS
    NS_DECL_NSIXPCCOMPONENTS_UTILS_SANDBOX
    NS_DECL_NSIXPCSCRIPTABLE

public:
    nsXPCComponents_utils_Sandbox();
    virtual ~nsXPCComponents_utils_Sandbox();

private:
    static nsresult CallOrConstruct(nsIXPConnectWrappedNative *wrapper,
                                    JSContext * cx, JSObject * obj,
                                    PRUint32 argc, jsval * argv,
                                    jsval * vp, PRBool *_retval);
};

class nsXPCComponents_Utils :
            public nsIXPCComponents_Utils,
            public nsIXPCScriptable
#ifdef XPC_USE_SECURITY_CHECKED_COMPONENT
          , public nsISecurityCheckedComponent
#endif
{
public:
    // all the interface method declarations...
    NS_DECL_ISUPPORTS
    NS_DECL_NSIXPCSCRIPTABLE
#ifdef XPC_USE_SECURITY_CHECKED_COMPONENT
    NS_DECL_NSISECURITYCHECKEDCOMPONENT
#endif
    NS_DECL_NSIXPCCOMPONENTS_UTILS

public:
    nsXPCComponents_Utils() { }
    virtual ~nsXPCComponents_Utils() { }

private:
    nsCOMPtr<nsIXPCComponents_utils_Sandbox> mSandbox;
};

NS_INTERFACE_MAP_BEGIN(nsXPCComponents_Utils)
  NS_INTERFACE_MAP_ENTRY(nsIXPCComponents_Utils)
  NS_INTERFACE_MAP_ENTRY(nsIXPCScriptable)
#ifdef XPC_USE_SECURITY_CHECKED_COMPONENT
  NS_INTERFACE_MAP_ENTRY(nsISecurityCheckedComponent)
#endif
  NS_INTERFACE_MAP_ENTRY_AMBIGUOUS(nsISupports, nsIXPCComponents_Utils)
NS_INTERFACE_MAP_END_THREADSAFE

NS_IMPL_THREADSAFE_ADDREF(nsXPCComponents_Utils)
NS_IMPL_THREADSAFE_RELEASE(nsXPCComponents_Utils)

// The nsIXPCScriptable map declaration that will generate stubs for us...
#define XPC_MAP_CLASSNAME           nsXPCComponents_Utils
#define XPC_MAP_QUOTED_CLASSNAME   "nsXPCComponents_Utils"
#define XPC_MAP_FLAGS               nsIXPCScriptable::ALLOW_PROP_MODS_DURING_RESOLVE
#include "xpc_map_end.h" /* This will #undef the above */

NS_IMETHODIMP
nsXPCComponents_Utils::GetSandbox(nsIXPCComponents_utils_Sandbox **aSandbox)
{
    NS_ENSURE_ARG_POINTER(aSandbox);
    if (!mSandbox && !(mSandbox = new nsXPCComponents_utils_Sandbox())) {
        *aSandbox = nsnull;
        return NS_ERROR_OUT_OF_MEMORY;
    }
    NS_ADDREF(*aSandbox = mSandbox);
    return NS_OK;
}

static JSBool
MethodWrapper(JSContext *cx, JSObject *obj, uintN argc, jsval *argv,
              jsval *rval)
{
    jsval v;
    if (!JS_GetReservedSlot(cx, JSVAL_TO_OBJECT(argv[-2]), 0, &v) ||
        !JS_CallFunctionValue(cx, obj, v, argc, argv, rval)) {
        return JS_FALSE;
    }

    if (JSVAL_IS_PRIMITIVE(*rval))
       return JS_TRUE;

    XPCWrappedNative *wn =
        XPCWrappedNative::GetAndMorphWrappedNativeOfJSObject(cx, JSVAL_TO_OBJECT(*rval));
    if (!wn) {
        XPCThrower::Throw(NS_ERROR_UNEXPECTED, cx);
        return JS_FALSE;
    }

    return XPCNativeWrapper::CreateExplicitWrapper(cx, wn, rval);
}

/* void lookupMethod (); */
NS_IMETHODIMP
nsXPCComponents_Utils::LookupMethod()
{
    nsresult rv;

    nsCOMPtr<nsIXPConnect> xpc(do_GetService(nsIXPConnect::GetCID(), &rv));
    if(NS_FAILED(rv))
        return NS_ERROR_FAILURE;

    // get the xpconnect native call context
    nsAXPCNativeCallContext *cc = nsnull;
    xpc->GetCurrentNativeCallContext(&cc);
    if(!cc)
        return NS_ERROR_FAILURE;

// Check disabled until deprecated Components.lookupMethod removed.
#undef CHECK_FOR_INDIRECT_CALL
#ifdef CHECK_FOR_INDIRECT_CALL
    // verify that we are being called from JS (i.e. the current call is
    // to this object - though we don't verify that it is to this exact method)
    nsCOMPtr<nsISupports> callee;
    cc->GetCallee(getter_AddRefs(callee));
    if(!callee || callee.get() !=
                  static_cast<const nsISupports*>
                             (static_cast<const nsIXPCComponents_Utils*>(this)))
        return NS_ERROR_FAILURE;
#endif

    // Get JSContext of current call
    JSContext* cx;
    rv = cc->GetJSContext(&cx);
    if(NS_FAILED(rv) || !cx)
        return NS_ERROR_FAILURE;

    JSAutoRequest ar(cx);

    // get place for return value
    jsval *retval = nsnull;
    rv = cc->GetRetValPtr(&retval);
    if(NS_FAILED(rv) || !retval)
        return NS_ERROR_FAILURE;

    // get argc and argv and verify arg count
    PRUint32 argc;
    rv = cc->GetArgc(&argc);
    if(NS_FAILED(rv))
        return NS_ERROR_FAILURE;

    if(argc < 2)
        return NS_ERROR_XPC_NOT_ENOUGH_ARGS;

    jsval* argv;
    rv = cc->GetArgvPtr(&argv);
    if(NS_FAILED(rv) || !argv)
        return NS_ERROR_FAILURE;

    // first param must be a JSObject
    if(JSVAL_IS_PRIMITIVE(argv[0]))
        return NS_ERROR_XPC_BAD_CONVERT_JS;

    JSObject* obj = JSVAL_TO_OBJECT(argv[0]);
    rv = nsXPConnect::GetXPConnect()->GetJSObjectOfWrapper(cx, obj, &obj);
    if(NS_FAILED(rv))
        return rv;

    OBJ_TO_INNER_OBJECT(cx, obj);
    if(!obj)
        return NS_ERROR_XPC_BAD_CONVERT_JS;

    // second param must be a string
    if(!JSVAL_IS_STRING(argv[1]))
        return NS_ERROR_XPC_BAD_CONVERT_JS;

    // Make sure the name (argv[1]) that we use for looking up the
    // method/property is atomized.

    jsid name_id;
    if(!JS_ValueToId(cx, argv[1], &name_id) ||
       !JS_IdToValue(cx, name_id, &argv[1]))
        return NS_ERROR_XPC_BAD_CONVERT_JS;

    // this will do verification and the method lookup for us
    // Note that if |obj| is an XPCNativeWrapper this will all still work.
    // We'll hand back the same method that we'd hand back for the underlying
    // XPCWrappedNative.  This means no deep wrapping, unfortunately, but we
    // can't keep track of both the underlying function and the
    // XPCNativeWrapper at once in a single parent slot...
    XPCCallContext inner_cc(JS_CALLER, cx, obj, nsnull, name_id);

    // was our jsobject really a wrapped native at all?
    XPCWrappedNative* wrapper = inner_cc.GetWrapper();
    if(!wrapper || !wrapper->IsValid())
        return NS_ERROR_XPC_BAD_CONVERT_JS;

    // did we find a method/attribute by that name?
    XPCNativeMember* member = inner_cc.GetMember();
    if(!member || member->IsConstant())
        return NS_ERROR_XPC_BAD_CONVERT_JS;

    // it would a be a big surprise if there is a member without an interface :)
    XPCNativeInterface* iface = inner_cc.GetInterface();
    if(!iface)
        return NS_ERROR_XPC_BAD_CONVERT_JS;

    // get (and perhaps lazily create) the member's cloned function
    jsval funval;
    if(!member->NewFunctionObject(inner_cc, iface, wrapper->GetFlatJSObject(),
                                  &funval))
        return NS_ERROR_XPC_BAD_CONVERT_JS;

    // Stick the function in the return value. This roots it.
    *retval = funval;

    // Callers of this method are implicitly buying into
    // XPCNativeWrapper-like protection. The easiest way
    // to enforce this is to use our own wrapper.
    // Note: We use the outer call context to ensure that we wrap
    // the function in the right scope.
    NS_ASSERTION(JSVAL_IS_OBJECT(funval), "Function is not an object");
    JSContext *outercx;
    cc->GetJSContext(&outercx);
    JSFunction *oldfunction = JS_ValueToFunction(outercx, funval);
    NS_ASSERTION(oldfunction, "Function is not a function");

    JSFunction *f = JS_NewFunction(outercx, MethodWrapper,
                                   JS_GetFunctionArity(oldfunction), 0,
                                   JS_GetScopeChain(outercx),
                                   JS_GetFunctionName(oldfunction));
    if(!f)
        return NS_ERROR_FAILURE;

    JSObject *funobj = JS_GetFunctionObject(f);
    if(!JS_SetReservedSlot(outercx, funobj, 0, funval))
        return NS_ERROR_FAILURE;

    *retval = OBJECT_TO_JSVAL(funobj);

    // Tell XPConnect that we returned the function through the call context.
    cc->SetReturnValueWasSet(PR_TRUE);
    return NS_OK;
}

/* void reportError (); */
NS_IMETHODIMP
nsXPCComponents_Utils::ReportError()
{
    // This function shall never fail! Silently eat any failure conditions.
    nsresult rv;

    nsCOMPtr<nsIConsoleService> console(
      do_GetService(NS_CONSOLESERVICE_CONTRACTID));

    nsCOMPtr<nsIScriptError> scripterr(new nsScriptError());

    nsCOMPtr<nsIXPConnect> xpc(do_GetService(nsIXPConnect::GetCID()));
    if(!scripterr || !console || !xpc)
        return NS_OK;

    // get the xpconnect native call context
    nsAXPCNativeCallContext *cc = nsnull;
    xpc->GetCurrentNativeCallContext(&cc);
    if(!cc)
        return NS_OK;

// Check disabled until deprecated Components.reportError removed.
#undef CHECK_FOR_INDIRECT_CALL
#ifdef CHECK_FOR_INDIRECT_CALL
    // verify that we are being called from JS (i.e. the current call is
    // to this object - though we don't verify that it is to this exact method)
    nsCOMPtr<nsISupports> callee;
    cc->GetCallee(getter_AddRefs(callee));
    if(!callee || callee.get() !=
                  static_cast<const nsISupports*>
                             (static_cast<const nsIXPCComponents_Utils*>(this))) {
        NS_ERROR("reportError() must only be called from JS!");
        return NS_ERROR_FAILURE;
    }
#endif

    // Get JSContext of current call
    JSContext* cx;
    rv = cc->GetJSContext(&cx);
    if(NS_FAILED(rv) || !cx)
        return NS_OK;

    JSAutoRequest ar(cx);

    // get argc and argv and verify arg count
    PRUint32 argc;
    rv = cc->GetArgc(&argc);
    if(NS_FAILED(rv))
        return NS_OK;

    if(argc < 1)
        return NS_ERROR_XPC_NOT_ENOUGH_ARGS;

    jsval* argv;
    rv = cc->GetArgvPtr(&argv);
    if(NS_FAILED(rv) || !argv)
        return NS_OK;

    JSErrorReport* err = JS_ErrorFromException(cx, argv[0]);
    if(err)
    {
        // It's a proper JS Error
        nsAutoString fileUni;
        CopyUTF8toUTF16(err->filename, fileUni);

        PRUint32 column = err->uctokenptr - err->uclinebuf;

        rv = scripterr->Init(reinterpret_cast<const PRUnichar*>
                                             (err->ucmessage),
                             fileUni.get(),
                             reinterpret_cast<const PRUnichar*>
                                             (err->uclinebuf),
                             err->lineno,
                             column,
                             err->flags,
                             "XPConnect JavaScript");
        if(NS_FAILED(rv))
            return NS_OK;

        console->LogMessage(scripterr);
        return NS_OK;
    }

    // It's not a JS Error object, so we synthesize as best we're able
    JSString* msgstr = JS_ValueToString(cx, argv[0]);
    if(msgstr)
    {
        // Root the string during scripterr->Init
        argv[0] = STRING_TO_JSVAL(msgstr);

        nsCOMPtr<nsIStackFrame> frame;
        nsXPConnect* xpc = nsXPConnect::GetXPConnect();
        if(xpc)
            xpc->GetCurrentJSStack(getter_AddRefs(frame));

        nsXPIDLCString fileName;
        PRInt32 lineNo = 0;
        if(frame)
        {
            frame->GetFilename(getter_Copies(fileName));
            frame->GetLineNumber(&lineNo);
        }

        rv = scripterr->Init(reinterpret_cast<const PRUnichar*>
                                             (JS_GetStringChars(msgstr)),
                             NS_ConvertUTF8toUTF16(fileName).get(),
                             nsnull,
                             lineNo, 0,
                             0, "XPConnect JavaScript");
        if(NS_SUCCEEDED(rv))
            console->LogMessage(scripterr);
    }

    return NS_OK;
}

#ifndef XPCONNECT_STANDALONE
#include "nsIScriptSecurityManager.h"
#include "nsIURI.h"
#include "nsNetUtil.h"
const char kScriptSecurityManagerContractID[] = NS_SCRIPTSECURITYMANAGER_CONTRACTID;

NS_IMPL_THREADSAFE_ISUPPORTS1(PrincipalHolder, nsIScriptObjectPrincipal)

nsIPrincipal *
PrincipalHolder::GetPrincipal()
{
    return mHoldee;
}

static JSBool
SandboxDump(JSContext *cx, JSObject *obj, uintN argc, jsval *argv, jsval *rval)
{
    JSString *str;
    if (!argc)
        return JS_TRUE;

    str = JS_ValueToString(cx, argv[0]);
    if (!str)
        return JS_FALSE;

    jschar *chars = JS_GetStringChars(str);
    if (!chars)
        return JS_FALSE;

    nsDependentString wstr(reinterpret_cast<PRUnichar *>(chars),
                           JS_GetStringLength(str));
    char *cstr = ToNewUTF8String(wstr);
    if (!cstr)
        return JS_FALSE;

#if defined(XP_MAC) || defined(XP_MACOSX)
    // Be nice and convert all \r to \n.
    char *c = cstr, *cEnd = cstr + strlen(cstr);
    while (c < cEnd) {
        if (*c == '\r')
            *c = '\n';
        c++;
    }
#endif

    fputs(cstr, stderr);
    NS_Free(cstr);
    return JS_TRUE;
}

static JSBool
SandboxDebug(JSContext *cx, JSObject *obj, uintN argc, jsval *argv, jsval *rval)
{
#ifdef DEBUG
    return SandboxDump(cx, obj, argc, argv, rval);
#else
    return JS_TRUE;
#endif
}

static JSBool
SandboxImport(JSContext *cx, JSObject *obj, uintN argc, jsval *argv,
              jsval *rval)
{
    if (argc < 1) {
        XPCThrower::Throw(NS_ERROR_INVALID_ARG, cx);
        return JS_FALSE;
    }

    JSFunction *fun = JS_ValueToFunction(cx, argv[0]);
    if (!fun) {
        XPCThrower::Throw(NS_ERROR_INVALID_ARG, cx);
        return JS_FALSE;
    }

    JSString *funname;
    if (argc > 1) {
        // Use the second parameter as the function name.
        funname = JS_ValueToString(cx, argv[1]);
        if (!funname)
            return JS_FALSE;
        argv[1] = STRING_TO_JSVAL(funname);
    } else {
        // Use the actual function name as the name.
        funname = JS_GetFunctionId(fun);
        if (!funname) {
            XPCThrower::Throw(NS_ERROR_INVALID_ARG, cx);
            return JS_FALSE;
        }
    }

    jsid id;
    if (!JS_ValueToId(cx, STRING_TO_JSVAL(funname), &id))
        return JS_FALSE;
    return JS_SetPropertyById(cx, obj, id, &argv[0]);
}

static JSBool
sandbox_enumerate(JSContext *cx, JSObject *obj)
{
    return JS_EnumerateStandardClasses(cx, obj);
}

static JSBool
sandbox_getProto(JSContext *cx, JSObject *obj, jsid id, jsval *vp)
{
    uintN attrs;
    return JS_CheckAccess(cx, obj, id, JSACC_PROTO, vp, &attrs);
}

static JSBool
sandbox_setProto(JSContext *cx, JSObject *obj, jsid id, jsval *vp)
{
    if (!JSVAL_IS_OBJECT(*vp)) {
        return JS_TRUE;
    }

    JSObject *pobj = JSVAL_TO_OBJECT(*vp);
    if (pobj) {
        if (pobj->getJSClass() == &XPCCrossOriginWrapper::XOWClass.base &&
            !XPCWrapper::RewrapObject(cx, obj, pobj,
                                      XPCWrapper::XPCNW_EXPLICIT, vp)) {
            return JS_FALSE;
        }
    }

    return JS_SetPrototype(cx, obj, JSVAL_TO_OBJECT(*vp));
}

static JSBool
sandbox_resolve(JSContext *cx, JSObject *obj, jsid id)
{
    JSBool resolved;
    if (!JS_ResolveStandardClass(cx, obj, id, &resolved)) {
        return JS_FALSE;
    }
    if (resolved) {
        return JS_TRUE;
    }

    if (id == GetRTIdByIndex(cx, XPCJSRuntime::IDX_PROTO)) {
        return JS_DefinePropertyById(cx, obj, id, JSVAL_VOID, sandbox_getProto,
                                     sandbox_setProto, JSPROP_SHARED);
    }

    return JS_TRUE;
}

static void
sandbox_finalize(JSContext *cx, JSObject *obj)
{
    nsIScriptObjectPrincipal *sop =
        (nsIScriptObjectPrincipal *)xpc_GetJSPrivate(obj);
    NS_IF_RELEASE(sop);
}

static JSBool
sandbox_convert(JSContext *cx, JSObject *obj, JSType type, jsval *vp)
{
    if (type == JSTYPE_OBJECT) {
        *vp = OBJECT_TO_JSVAL(obj);
        return JS_TRUE;
    }

    return JS_ConvertStub(cx, obj, type, vp);
}

static JSClass SandboxClass = {
    "Sandbox",
    JSCLASS_HAS_PRIVATE | JSCLASS_PRIVATE_IS_NSISUPPORTS | JSCLASS_GLOBAL_FLAGS,
    JS_PropertyStub,   JS_PropertyStub, JS_PropertyStub, JS_PropertyStub,
    sandbox_enumerate, sandbox_resolve, sandbox_convert,  sandbox_finalize,
    JSCLASS_NO_OPTIONAL_MEMBERS
};

static JSFunctionSpec SandboxFunctions[] = {
    {"dump",    SandboxDump,    1,0,0},
    {"debug",   SandboxDebug,   1,0,0},
    {"importFunction", SandboxImport, 1,0,0},
    {nsnull,nsnull,0,0,0}
};

#endif /* !XPCONNECT_STANDALONE */

/***************************************************************************/
nsXPCComponents_utils_Sandbox::nsXPCComponents_utils_Sandbox()
{
}

nsXPCComponents_utils_Sandbox::~nsXPCComponents_utils_Sandbox()
{
}

NS_INTERFACE_MAP_BEGIN(nsXPCComponents_utils_Sandbox)
  NS_INTERFACE_MAP_ENTRY(nsIXPCComponents_utils_Sandbox)
  NS_INTERFACE_MAP_ENTRY(nsIXPCScriptable)
  NS_INTERFACE_MAP_ENTRY_AMBIGUOUS(nsISupports, nsIXPCComponents_utils_Sandbox)
NS_INTERFACE_MAP_END_THREADSAFE

NS_IMPL_THREADSAFE_ADDREF(nsXPCComponents_utils_Sandbox)
NS_IMPL_THREADSAFE_RELEASE(nsXPCComponents_utils_Sandbox)

// We use the nsIXPScriptable macros to generate lots of stuff for us.
#define XPC_MAP_CLASSNAME           nsXPCComponents_utils_Sandbox
#define XPC_MAP_QUOTED_CLASSNAME   "nsXPCComponents_utils_Sandbox"
#define                             XPC_MAP_WANT_CALL
#define                             XPC_MAP_WANT_CONSTRUCT
#define XPC_MAP_FLAGS               0
#include "xpc_map_end.h" /* This #undef's the above. */

#ifndef XPCONNECT_STANDALONE
nsresult
xpc_CreateSandboxObject(JSContext * cx, jsval * vp, nsISupports *prinOrSop)
{
    // Create the sandbox global object
    nsresult rv;
    nsCOMPtr<nsIXPConnect> xpc(do_GetService(nsIXPConnect::GetCID(), &rv));
    if(NS_FAILED(rv))
        return NS_ERROR_XPC_UNEXPECTED;

    nsCOMPtr<nsIScriptObjectPrincipal> sop(do_QueryInterface(prinOrSop));

    if (!sop) {
        nsCOMPtr<nsIPrincipal> principal(do_QueryInterface(prinOrSop));

        if (!principal) {
            principal = do_CreateInstance("@mozilla.org/nullprincipal;1", &rv);
            NS_ASSERTION(NS_FAILED(rv) || principal,
                         "Bad return from do_CreateInstance");

            if (!principal || NS_FAILED(rv)) {
                if (NS_SUCCEEDED(rv)) {
                    rv = NS_ERROR_FAILURE;
                }

                return rv;
            }
        }

        sop = new PrincipalHolder(principal);
        if (!sop)
            return NS_ERROR_OUT_OF_MEMORY;
    }

<<<<<<< HEAD
    JSPrincipals *jsPrincipals;
    rv = sop->GetPrincipal()->GetJSPrincipals(cx, &jsPrincipals);
    if (NS_FAILED(rv))
        return rv;
    JSObject *sandbox = JS_NewCompartmentAndGlobalObject(cx, &SandboxClass, jsPrincipals);
    if (jsPrincipals)
        JSPRINCIPALS_DROP(cx, jsPrincipals);
    if (!sandbox)
        return NS_ERROR_XPC_UNEXPECTED;
=======
    nsIPrincipal *principal = sop->GetPrincipal();
    nsAdoptingCString principalorigin;
    principal->GetOrigin(getter_Copies(principalorigin));

    nsCAutoString origin("sandbox:");
    origin.Append(principalorigin);

    JSCompartment *compartment;
    JSObject *sandbox;

    rv = xpc_CreateGlobalObject(cx, &SandboxClass, origin, principal, &sandbox,
                                &compartment);
    NS_ENSURE_SUCCESS(rv, rv);

>>>>>>> e30beabd
    js::AutoObjectRooter tvr(cx, sandbox);

    {
        JSAutoCrossCompartmentCall ac;
        if (!ac.enter(cx, sandbox))
            return NS_ERROR_XPC_UNEXPECTED;

        // Pass on ownership of sop to |sandbox|.
        if (!JS_SetPrivate(cx, sandbox, sop.forget().get())) {
            return NS_ERROR_XPC_UNEXPECTED;
        }

        rv = xpc->InitClasses(cx, sandbox);
        if (NS_SUCCEEDED(rv) &&
            !JS_DefineFunctions(cx, sandbox, SandboxFunctions)) {
            rv = NS_ERROR_FAILURE;
        }
        if (NS_FAILED(rv))
            return NS_ERROR_XPC_UNEXPECTED;
    }

    if (vp) {
        *vp = OBJECT_TO_JSVAL(sandbox);
        JSObject *scope;
        if (!(scope = JS_GetScopeChain(cx)) ||
            !XPCWrapper::RewrapObject(cx, scope, sandbox, XPCWrapper::NONE, vp)) {
            return NS_ERROR_FAILURE;
        }
    }

    return NS_OK;
}
#endif /* !XPCONNECT_STANDALONE */

/* PRBool call(in nsIXPConnectWrappedNative wrapper,
               in JSContextPtr cx,
               in JSObjectPtr obj,
               in PRUint32 argc,
               in JSValPtr argv,
               in JSValPtr vp);
*/
NS_IMETHODIMP
nsXPCComponents_utils_Sandbox::Call(nsIXPConnectWrappedNative *wrapper,
                                    JSContext * cx,
                                    JSObject * obj,
                                    PRUint32 argc,
                                    jsval * argv,
                                    jsval * vp,
                                    PRBool *_retval)
{
    return CallOrConstruct(wrapper, cx, obj, argc, argv, vp, _retval);
}

/* PRBool construct(in nsIXPConnectWrappedNative wrapper,
                    in JSContextPtr cx,
                    in JSObjectPtr obj,
                    in PRUint32 argc,
                    in JSValPtr argv,
                    in JSValPtr vp);
*/
NS_IMETHODIMP
nsXPCComponents_utils_Sandbox::Construct(nsIXPConnectWrappedNative *wrapper,
                                         JSContext * cx,
                                         JSObject * obj,
                                         PRUint32 argc,
                                         jsval * argv,
                                         jsval * vp,
                                         PRBool *_retval)
{
    return CallOrConstruct(wrapper, cx, obj, argc, argv, vp, _retval);
}

// static
nsresult
nsXPCComponents_utils_Sandbox::CallOrConstruct(nsIXPConnectWrappedNative *wrapper,
                                               JSContext * cx, JSObject * obj,
                                               PRUint32 argc, jsval * argv,
                                               jsval * vp, PRBool *_retval)
{
#ifdef XPCONNECT_STANDALONE
    return NS_ERROR_NOT_AVAILABLE;
#else /* XPCONNECT_STANDALONE */
    if (argc < 1)
        return ThrowAndFail(NS_ERROR_XPC_NOT_ENOUGH_ARGS, cx, _retval);

    nsresult rv;

    // Make sure to set up principals on the sandbox before initing classes
    nsCOMPtr<nsIScriptObjectPrincipal> sop;
    nsCOMPtr<nsIPrincipal> principal;
    nsISupports *prinOrSop = nsnull;
    if (JSVAL_IS_STRING(argv[0])) {
        JSString *codebasestr = JSVAL_TO_STRING(argv[0]);
        nsAutoString codebase(reinterpret_cast<PRUnichar*>
                                              (JS_GetStringChars(codebasestr)),
                              JS_GetStringLength(codebasestr));
        nsCOMPtr<nsIURI> uri;
        rv = NS_NewURI(getter_AddRefs(uri), codebase);
        if (NS_FAILED(rv)) {
            return ThrowAndFail(rv, cx, _retval);
        }

        nsCOMPtr<nsIScriptSecurityManager> secman =
            do_GetService(kScriptSecurityManagerContractID);
        if (!secman ||
            NS_FAILED(rv = secman->GetCodebasePrincipal(uri,
                                                 getter_AddRefs(principal))) ||
            !principal) {
            if (NS_SUCCEEDED(rv))
                rv = NS_ERROR_FAILURE;
            return ThrowAndFail(rv, cx, _retval);
        }

        prinOrSop = principal;
    } else {
        if (!JSVAL_IS_PRIMITIVE(argv[0])) {
            nsCOMPtr<nsIXPConnect> xpc(do_GetService(nsIXPConnect::GetCID()));
            if(!xpc)
                return NS_ERROR_XPC_UNEXPECTED;
            nsCOMPtr<nsIXPConnectWrappedNative> wrapper;
            xpc->GetWrappedNativeOfJSObject(cx, JSVAL_TO_OBJECT(argv[0]),
                                            getter_AddRefs(wrapper));

            if (wrapper) {
                sop = do_QueryWrappedNative(wrapper);
                if (sop) {
                    prinOrSop = sop;
                } else {
                    principal = do_QueryWrappedNative(wrapper);
                    prinOrSop = principal;
                }
            }
        }

        if (!prinOrSop)
            return ThrowAndFail(NS_ERROR_INVALID_ARG, cx, _retval);
    }

    rv = xpc_CreateSandboxObject(cx, vp, prinOrSop);

    if (NS_FAILED(rv)) {
        return ThrowAndFail(rv, cx, _retval);
    }

    *_retval = PR_TRUE;

    return rv;
#endif /* XPCONNECT_STANDALONE */
}

class ContextHolder : public nsISupports
{
public:
    ContextHolder(JSContext *aOuterCx, JSObject *aSandbox);
    virtual ~ContextHolder();

    JSContext * GetJSContext()
    {
        return mJSContext;
    }

    NS_DECL_ISUPPORTS

private:
    static JSBool ContextHolderOperationCallback(JSContext *cx);

    JSContext* mJSContext;
    JSContext* mOrigCx;
};

NS_IMPL_ISUPPORTS0(ContextHolder)

ContextHolder::ContextHolder(JSContext *aOuterCx, JSObject *aSandbox)
    : mJSContext(JS_NewContext(JS_GetRuntime(aOuterCx), 1024)),
      mOrigCx(aOuterCx)
{
    if(mJSContext)
    {
        JSAutoRequest ar(mJSContext);
        JS_SetOptions(mJSContext,
                      JSOPTION_DONT_REPORT_UNCAUGHT |
                      JSOPTION_PRIVATE_IS_NSISUPPORTS);
        JS_SetGlobalObject(mJSContext, aSandbox);
        JS_SetContextPrivate(mJSContext, this);
        JS_SetOperationCallback(mJSContext, ContextHolderOperationCallback);
    }
}

ContextHolder::~ContextHolder()
{
    if(mJSContext)
        JS_DestroyContextNoGC(mJSContext);
}

JSBool
ContextHolder::ContextHolderOperationCallback(JSContext *cx)
{
    ContextHolder* thisObject =
        static_cast<ContextHolder*>(JS_GetContextPrivate(cx));
    NS_ASSERTION(thisObject, "How did that happen?");

    JSContext *origCx = thisObject->mOrigCx;
    JSOperationCallback callback = JS_GetOperationCallback(origCx);
    JSBool ok = JS_TRUE;
    if(callback)
        ok = callback(origCx);
    return ok;
}

/***************************************************************************/

/* void evalInSandbox(in AString source, in nativeobj sandbox); */
NS_IMETHODIMP
nsXPCComponents_Utils::EvalInSandbox(const nsAString &source)
{
#ifdef XPCONNECT_STANDALONE
    return NS_ERROR_NOT_AVAILABLE;
#else /* XPCONNECT_STANDALONE */
    nsresult rv;

    nsCOMPtr<nsIXPConnect> xpc(do_GetService(nsIXPConnect::GetCID(), &rv));
    if(NS_FAILED(rv))
        return rv;

    // get the xpconnect native call context
    nsAXPCNativeCallContext *cc = nsnull;
    xpc->GetCurrentNativeCallContext(&cc);
    if(!cc)
        return NS_ERROR_FAILURE;

    // Get JSContext of current call
    JSContext* cx;
    rv = cc->GetJSContext(&cx);
    if(NS_FAILED(rv) || !cx)
        return NS_ERROR_FAILURE;

    // get place for return value
    jsval *rval = nsnull;
    rv = cc->GetRetValPtr(&rval);
    if(NS_FAILED(rv) || !rval)
        return NS_ERROR_FAILURE;

    // get argc and argv and verify arg count
    PRUint32 argc;
    rv = cc->GetArgc(&argc);
    if(NS_FAILED(rv))
        return rv;

    // The second argument is the sandbox object. It is required.
    if (argc < 2)
        return NS_ERROR_XPC_NOT_ENOUGH_ARGS;

    jsval *argv;
    rv = cc->GetArgvPtr(&argv);
    if (NS_FAILED(rv))
        return rv;

    JSObject *sandbox;
    char *jsVersionStr = NULL;
    char *filenameStr = NULL;
    PRInt32 lineNo = 0;

    JSBool ok = JS_ConvertArguments(cx, argc, argv, "*o/ssi",
                                    &sandbox, &jsVersionStr,
                                    &filenameStr, &lineNo);

    if (!ok)
        return NS_ERROR_INVALID_ARG;

    JSVersion jsVersion = JSVERSION_DEFAULT;

    // Optional third argument: JS version, as a string.
    if (jsVersionStr) {
        jsVersion = JS_StringToVersion(jsVersionStr);
        if (jsVersion == JSVERSION_UNKNOWN)
            return NS_ERROR_INVALID_ARG;
    }

    nsXPIDLCString filename;

    // Optional fourth and fifth arguments: filename and line number.
    if (filenameStr) {
        filename = filenameStr;
    } else {
        // Get the current source info from xpc.
        nsCOMPtr<nsIStackFrame> frame;
        xpc->GetCurrentJSStack(getter_AddRefs(frame));
        if (frame) {
            frame->GetFilename(getter_Copies(filename));
            frame->GetLineNumber(&lineNo);
        }
    }

    rv = xpc_EvalInSandbox(cx, sandbox, source, filename.get(), lineNo,
                           jsVersion, PR_FALSE, rval);

    if (NS_SUCCEEDED(rv) && !JS_IsExceptionPending(cx))
        cc->SetReturnValueWasSet(PR_TRUE);

    return rv;
#endif /* XPCONNECT_STANDALONE */
}

#ifndef XPCONNECT_STANDALONE
nsresult
xpc_EvalInSandbox(JSContext *cx, JSObject *sandbox, const nsAString& source,
                  const char *filename, PRInt32 lineNo,
                  JSVersion jsVersion, PRBool returnStringOnly, jsval *rval)
{
#ifdef DEBUG
    // NB: The "unsafe" unwrap here is OK because we must be called from chrome.
    {
        nsIScriptSecurityManager *ssm = XPCWrapper::GetSecurityManager();
        if (ssm) {
            JSStackFrame *fp;
            nsIPrincipal *subjectPrincipal =
                ssm->GetCxSubjectPrincipalAndFrame(cx, &fp);
            PRBool system;
            ssm->IsSystemPrincipal(subjectPrincipal, &system);
            if (fp && !system) {
                ssm->IsCapabilityEnabled("UniversalXPConnect", &system);
                NS_ASSERTION(system, "Bad caller!");
            }
        }
    }
#endif

    sandbox = XPCWrapper::UnsafeUnwrapSecurityWrapper(cx, sandbox);
    if (!sandbox || sandbox->getJSClass() != &SandboxClass) {
        return NS_ERROR_INVALID_ARG;
    }

    nsIScriptObjectPrincipal *sop =
        (nsIScriptObjectPrincipal*)xpc_GetJSPrivate(sandbox);
    NS_ASSERTION(sop, "Invalid sandbox passed");
    nsCOMPtr<nsIPrincipal> prin = sop->GetPrincipal();

    JSPrincipals *jsPrincipals;

    if (!prin ||
        NS_FAILED(prin->GetJSPrincipals(cx, &jsPrincipals)) ||
        !jsPrincipals) {
        return NS_ERROR_FAILURE;
    }

    JSObject *callingScope;
    {
        JSAutoRequest req(cx);

        callingScope = JS_GetScopeChain(cx);
        if (!callingScope) {
            return NS_ERROR_FAILURE;
        }
        callingScope = JS_GetGlobalForObject(cx, callingScope);
    }

    nsRefPtr<ContextHolder> sandcx = new ContextHolder(cx, sandbox);
    if(!sandcx || !sandcx->GetJSContext()) {
        JS_ReportError(cx, "Can't prepare context for evalInSandbox");
        JSPRINCIPALS_DROP(cx, jsPrincipals);
        return NS_ERROR_OUT_OF_MEMORY;
    }

    if (jsVersion != JSVERSION_DEFAULT)
        JS_SetVersion(sandcx->GetJSContext(), jsVersion);

    XPCPerThreadData *data = XPCPerThreadData::GetData(cx);
    XPCJSContextStack *stack = nsnull;
    if (data && (stack = data->GetJSContextStack())) {
        if (NS_FAILED(stack->Push(sandcx->GetJSContext()))) {
            JS_ReportError(cx,
                    "Unable to initialize XPConnect with the sandbox context");
            JSPRINCIPALS_DROP(cx, jsPrincipals);
            return NS_ERROR_FAILURE;
        }
    }

    if (!filename) {
        // Default the filename to the codebase.
        filename = jsPrincipals->codebase;
        lineNo = 1;
    }

    nsresult rv = NS_OK;

    {
        JSAutoRequest req(sandcx->GetJSContext());
        JSString *str = nsnull;

        JSBool ok =
            JS_EvaluateUCScriptForPrincipals(sandcx->GetJSContext(), sandbox,
                                             jsPrincipals,
                                             reinterpret_cast<const jschar *>
                                                             (PromiseFlatString(source).get()),
                                             source.Length(), filename, lineNo,
                                             rval);
        if (ok && returnStringOnly && !(JSVAL_IS_VOID(*rval))) {
            ok = !!(str = JS_ValueToString(sandcx->GetJSContext(), *rval));
        }

        if (!ok) {
            // The sandbox threw an exception, convert it to a string (if
            // asked) or convert it to a SJOW.

            jsval exn;
            if (JS_GetPendingException(sandcx->GetJSContext(), &exn)) {
                // Root the exception temporarily so we can execute code on
                // sandcx without a pending exception.
                js::AutoValueRooter exnroot(sandcx->GetJSContext(), exn);
                JS_ClearPendingException(sandcx->GetJSContext());
                if (returnStringOnly) {
                    // The caller asked for strings only, convert the
                    // exception into a string.
                    str = JS_ValueToString(sandcx->GetJSContext(), exn);

                    JSAutoRequest req(cx);
                    if (str) {
                        // We converted the exception to a string. Use that
                        // as the value exception.
                        JS_SetPendingException(cx, STRING_TO_JSVAL(str));
                    } else {
                        JS_ClearPendingException(cx);
                        rv = NS_ERROR_FAILURE;
                    }
                } else {
                    JSAutoRequest req(cx);

                    if (!JSVAL_IS_PRIMITIVE(exn) &&
                        XPCWrapper::RewrapObject(cx, callingScope,
                                                 JSVAL_TO_OBJECT(exn),
                                                 XPCWrapper::SJOW, &exn)) {
                        JS_SetPendingException(cx, exn);
                    }
                }


                // Clear str so we don't confuse callers.
                str = nsnull;
            } else {
                rv = NS_ERROR_OUT_OF_MEMORY;
            }
        } else {
            // Convert the result into something safe for our caller.
            if (str) {
                *rval = STRING_TO_JSVAL(str);
            } else if (!JSVAL_IS_PRIMITIVE(*rval)) {
                if (!XPCWrapper::RewrapObject(sandcx->GetJSContext(),
                                              callingScope,
                                              JSVAL_TO_OBJECT(*rval),
                                              XPCWrapper::SJOW, rval)) {
                    rv = NS_ERROR_FAILURE;
                }
            }
        }
    }

    if (stack) {
        stack->Pop(nsnull);
    }

    JSPRINCIPALS_DROP(cx, jsPrincipals);

    return rv;
}
#endif /* !XPCONNECT_STANDALONE */

/* JSObject import (in AUTF8String registryLocation,
 *                  [optional] in JSObject targetObj);
 */
NS_IMETHODIMP
nsXPCComponents_Utils::Import(const nsACString & registryLocation)
{
#ifdef MOZ_JSLOADER
    nsCOMPtr<xpcIJSModuleLoader> moduleloader =
        do_GetService(MOZJSCOMPONENTLOADER_CONTRACTID);
    if (!moduleloader)
        return NS_ERROR_FAILURE;
    return moduleloader->Import(registryLocation);
#else
    return NS_ERROR_NOT_AVAILABLE;
#endif
}

/* xpcIJSWeakReference getWeakReference (); */
NS_IMETHODIMP
nsXPCComponents_Utils::GetWeakReference(xpcIJSWeakReference **_retval)
{
    nsRefPtr<xpcJSWeakReference> ref(new xpcJSWeakReference());
    if (!ref)
        return NS_ERROR_OUT_OF_MEMORY;
    ref->Init();
    *_retval = ref;
    NS_ADDREF(*_retval);
    return NS_OK;
}

/* void forceGC (); */
NS_IMETHODIMP
nsXPCComponents_Utils::ForceGC()
{
    nsXPConnect* xpc = nsXPConnect::GetXPConnect();
    if (!xpc)
        return NS_ERROR_FAILURE;

    // get the xpconnect native call context
    nsAXPCNativeCallContext *cc = nsnull;
    nsresult rv = xpc->GetCurrentNativeCallContext(&cc);
    if (!cc)
        return rv;

    // Get JSContext of current call
    JSContext* cx;
    cc->GetJSContext(&cx);
    if (!cx)
        return NS_ERROR_FAILURE;

    JS_GC(cx);

    return NS_OK;
}

/* void getGlobalForObject(); */
NS_IMETHODIMP
nsXPCComponents_Utils::GetGlobalForObject()
{
  nsresult rv;
  nsCOMPtr<nsIXPConnect> xpc(do_GetService(nsIXPConnect::GetCID(), &rv));
  if(NS_FAILED(rv))
    return NS_ERROR_FAILURE;

  // get the xpconnect native call context
  nsAXPCNativeCallContext *cc = nsnull;
  xpc->GetCurrentNativeCallContext(&cc);
  if(!cc)
    return NS_ERROR_FAILURE;

  // Get JSContext of current call
  JSContext* cx;
  rv = cc->GetJSContext(&cx);
  if(NS_FAILED(rv) || !cx)
    return NS_ERROR_FAILURE;

  // get place for return value
  jsval *rval = nsnull;
  rv = cc->GetRetValPtr(&rval);
  if(NS_FAILED(rv) || !rval)
    return NS_ERROR_FAILURE;

  // get argc and argv and verify arg count
  PRUint32 argc;
  rv = cc->GetArgc(&argc);
  if(NS_FAILED(rv))
    return NS_ERROR_FAILURE;

  if(argc != 1)
    return NS_ERROR_XPC_NOT_ENOUGH_ARGS;

  jsval* argv;
  rv = cc->GetArgvPtr(&argv);
  if(NS_FAILED(rv) || !argv)
    return NS_ERROR_FAILURE;

  // first argument must be an object
  if(JSVAL_IS_PRIMITIVE(argv[0]))
    return NS_ERROR_XPC_BAD_CONVERT_JS;

  JSObject *obj = JS_GetGlobalForObject(cx, JSVAL_TO_OBJECT(argv[0]));
  *rval = OBJECT_TO_JSVAL(obj);

  // Outerize if necessary.  Embrace the ugliness!
  JSClass *clasp = JS_GetClass(cx, obj);
  if (clasp->flags & JSCLASS_IS_EXTENDED) {
    JSExtendedClass *xclasp = reinterpret_cast<JSExtendedClass *>(clasp);
    if (JSObjectOp outerize = xclasp->outerObject)
      *rval = OBJECT_TO_JSVAL(outerize(cx, obj));
  }

  cc->SetReturnValueWasSet(PR_TRUE);
  return NS_OK;
}

#ifdef XPC_USE_SECURITY_CHECKED_COMPONENT
/* string canCreateWrapper (in nsIIDPtr iid); */
NS_IMETHODIMP
nsXPCComponents_Utils::CanCreateWrapper(const nsIID * iid, char **_retval)
{
    // We let anyone do this...
    *_retval = xpc_CloneAllAccess();
    return NS_OK;
}

/* string canCallMethod (in nsIIDPtr iid, in wstring methodName); */
NS_IMETHODIMP
nsXPCComponents_Utils::CanCallMethod(const nsIID * iid, const PRUnichar *methodName, char **_retval)
{
    static const char* allowed[] = { "lookupMethod", "evalInSandbox", nsnull };
    *_retval = xpc_CheckAccessList(methodName, allowed);
    return NS_OK;
}

/* string canGetProperty (in nsIIDPtr iid, in wstring propertyName); */
NS_IMETHODIMP
nsXPCComponents_Utils::CanGetProperty(const nsIID * iid, const PRUnichar *propertyName, char **_retval)
{
    *_retval = nsnull;
    return NS_OK;
}

/* string canSetProperty (in nsIIDPtr iid, in wstring propertyName); */
NS_IMETHODIMP
nsXPCComponents_Utils::CanSetProperty(const nsIID * iid, const PRUnichar *propertyName, char **_retval)
{
    // If you have to ask, then the answer is NO
    *_retval = nsnull;
    return NS_OK;
}
#endif

/***************************************************************************/
/***************************************************************************/
/***************************************************************************/

// XXXjband We ought to cache the wrapper in the object's slots rather than
// re-wrapping on demand

NS_INTERFACE_MAP_BEGIN(nsXPCComponents)
  NS_INTERFACE_MAP_ENTRY(nsIXPCComponents)
  NS_INTERFACE_MAP_ENTRY(nsIXPCScriptable)
  NS_INTERFACE_MAP_ENTRY(nsIClassInfo)
#ifdef XPC_USE_SECURITY_CHECKED_COMPONENT
  NS_INTERFACE_MAP_ENTRY(nsISecurityCheckedComponent)
#endif
  NS_INTERFACE_MAP_ENTRY_AMBIGUOUS(nsISupports, nsIXPCComponents)
NS_INTERFACE_MAP_END_THREADSAFE

NS_IMPL_THREADSAFE_ADDREF(nsXPCComponents)
NS_IMPL_THREADSAFE_RELEASE(nsXPCComponents)

/* void getInterfaces (out PRUint32 count, [array, size_is (count), retval] 
                       out nsIIDPtr array); */
NS_IMETHODIMP 
nsXPCComponents::GetInterfaces(PRUint32 *aCount, nsIID * **aArray)
{
    PRUint32 count = 2;
#ifdef XPC_USE_SECURITY_CHECKED_COMPONENT
    ++count;
#endif
    *aCount = count;
    nsIID **array;
    *aArray = array = static_cast<nsIID**>(nsMemory::Alloc(count * sizeof(nsIID*)));
    if(!array)
        return NS_ERROR_OUT_OF_MEMORY;

    PRUint32 index = 0;
    nsIID* clone;
#define PUSH_IID(id) \
    clone = static_cast<nsIID *>(nsMemory::Clone(&NS_GET_IID( id ),   \
                                                    sizeof(nsIID)));  \
    if (!clone)                                                       \
        goto oom;                                                     \
    array[index++] = clone;

    PUSH_IID(nsIXPCComponents)
    PUSH_IID(nsIXPCScriptable)
#ifdef XPC_USE_SECURITY_CHECKED_COMPONENT
    PUSH_IID(nsISecurityCheckedComponent)
#endif
#undef PUSH_IID

    return NS_OK;
oom:
    while (index)
        nsMemory::Free(array[--index]);
    nsMemory::Free(array);
    *aArray = nsnull;
    return NS_ERROR_OUT_OF_MEMORY;
}

/* nsISupports getHelperForLanguage (in PRUint32 language); */
NS_IMETHODIMP 
nsXPCComponents::GetHelperForLanguage(PRUint32 language, 
                                      nsISupports **retval)
{
    *retval = nsnull;
    return NS_OK;
}

/* readonly attribute string contractID; */
NS_IMETHODIMP 
nsXPCComponents::GetContractID(char * *aContractID)
{
    *aContractID = nsnull;
    return NS_ERROR_NOT_AVAILABLE;
}

/* readonly attribute string classDescription; */
NS_IMETHODIMP 
nsXPCComponents::GetClassDescription(char * *aClassDescription)
{
    static const char classDescription[] = "XPCComponents";
    *aClassDescription = (char*)nsMemory::Clone(classDescription, sizeof(classDescription));
    return *aClassDescription ? NS_OK : NS_ERROR_OUT_OF_MEMORY;
}

/* readonly attribute nsCIDPtr classID; */
NS_IMETHODIMP 
nsXPCComponents::GetClassID(nsCID * *aClassID)
{
    *aClassID = nsnull;
    return NS_OK;
}

/* readonly attribute PRUint32 implementationLanguage; */
NS_IMETHODIMP 
nsXPCComponents::GetImplementationLanguage(
    PRUint32 *aImplementationLanguage)
{
    *aImplementationLanguage = nsIProgrammingLanguage::CPLUSPLUS;
    return NS_OK;
}

/* readonly attribute PRUint32 flags; */
NS_IMETHODIMP 
nsXPCComponents::GetFlags(PRUint32 *aFlags)
{
    *aFlags = nsIClassInfo::THREADSAFE;
    return NS_OK;
}

/* [notxpcom] readonly attribute nsCID classIDNoAlloc; */
NS_IMETHODIMP 
nsXPCComponents::GetClassIDNoAlloc(nsCID *aClassIDNoAlloc)
{
    return NS_ERROR_NOT_AVAILABLE;
}

nsXPCComponents::nsXPCComponents()
    :   mInterfaces(nsnull),
        mInterfacesByID(nsnull),
        mClasses(nsnull),
        mClassesByID(nsnull),
        mResults(nsnull),
        mID(nsnull),
        mException(nsnull),
        mConstructor(nsnull),
        mUtils(nsnull)
{
}

nsXPCComponents::~nsXPCComponents()
{
    ClearMembers();
}

void
nsXPCComponents::ClearMembers()
{
    NS_IF_RELEASE(mInterfaces);
    NS_IF_RELEASE(mInterfacesByID);
    NS_IF_RELEASE(mClasses);
    NS_IF_RELEASE(mClassesByID);
    NS_IF_RELEASE(mResults);
    NS_IF_RELEASE(mID);
    NS_IF_RELEASE(mException);
    NS_IF_RELEASE(mConstructor);
    NS_IF_RELEASE(mUtils);
}

/*******************************************/
#define XPC_IMPL_GET_OBJ_METHOD(_b, _n) \
NS_IMETHODIMP nsXPCComponents::Get##_n(_b##_n * *a##_n) { \
    NS_ENSURE_ARG_POINTER(a##_n); \
    if(!m##_n) { \
        if(!(m##_n = new nsXPCComponents_##_n())) { \
            *a##_n = nsnull; \
            return NS_ERROR_OUT_OF_MEMORY; \
        } \
        NS_ADDREF(m##_n); \
    } \
    NS_ADDREF(m##_n); \
    *a##_n = m##_n; \
    return NS_OK; \
}

XPC_IMPL_GET_OBJ_METHOD(nsIScriptable,     Interfaces)
XPC_IMPL_GET_OBJ_METHOD(nsIScriptable,     InterfacesByID)
XPC_IMPL_GET_OBJ_METHOD(nsIXPCComponents_, Classes)
XPC_IMPL_GET_OBJ_METHOD(nsIXPCComponents_, ClassesByID)
XPC_IMPL_GET_OBJ_METHOD(nsIXPCComponents_, Results)
XPC_IMPL_GET_OBJ_METHOD(nsIXPCComponents_, ID)
XPC_IMPL_GET_OBJ_METHOD(nsIXPCComponents_, Exception)
XPC_IMPL_GET_OBJ_METHOD(nsIXPCComponents_, Constructor)
XPC_IMPL_GET_OBJ_METHOD(nsIXPCComponents_, Utils)

#undef XPC_IMPL_GET_OBJ_METHOD
/*******************************************/

NS_IMETHODIMP
nsXPCComponents::IsSuccessCode(nsresult result, PRBool *out)
{
    *out = NS_SUCCEEDED(result);
    return NS_OK;
}

NS_IMETHODIMP
nsXPCComponents::GetStack(nsIStackFrame * *aStack)
{
    nsresult rv;
    nsXPConnect* xpc = nsXPConnect::GetXPConnect();
    if(!xpc)
        return NS_ERROR_FAILURE;
    rv = xpc->GetCurrentJSStack(aStack);
    return rv;
}

NS_IMETHODIMP
nsXPCComponents::GetManager(nsIComponentManager * *aManager)
{
    NS_ASSERTION(aManager, "bad param");
    return NS_GetComponentManager(aManager);
}

/**********************************************/

// The nsIXPCScriptable map declaration that will generate stubs for us...
#define XPC_MAP_CLASSNAME           nsXPCComponents
#define XPC_MAP_QUOTED_CLASSNAME   "nsXPCComponents"
#define                             XPC_MAP_WANT_NEWRESOLVE
#define                             XPC_MAP_WANT_GETPROPERTY
#define                             XPC_MAP_WANT_SETPROPERTY
#define XPC_MAP_FLAGS               nsIXPCScriptable::ALLOW_PROP_MODS_DURING_RESOLVE
#include "xpc_map_end.h" /* This will #undef the above */

/* PRBool newResolve (in nsIXPConnectWrappedNative wrapper, in JSContextPtr cx, in JSObjectPtr obj, in jsval id, in PRUint32 flags, out JSObjectPtr objp); */
NS_IMETHODIMP
nsXPCComponents::NewResolve(nsIXPConnectWrappedNative *wrapper,
                            JSContext * cx, JSObject * obj,
                            jsid id, PRUint32 flags,
                            JSObject * *objp, PRBool *_retval)
{
    XPCJSRuntime* rt = nsXPConnect::GetRuntimeInstance();
    if(!rt)
        return NS_ERROR_FAILURE;

    uintN attrs = 0;

    if(id == rt->GetStringID(XPCJSRuntime::IDX_LAST_RESULT))
        attrs = JSPROP_READONLY;
    else if(id != rt->GetStringID(XPCJSRuntime::IDX_RETURN_CODE))
        return NS_OK;

    *objp = obj;
    *_retval = JS_DefinePropertyById(cx, obj, id, JSVAL_VOID, nsnull, nsnull,
                                     JSPROP_ENUMERATE | JSPROP_PERMANENT |
                                     attrs);
    return NS_OK;
}

/* PRBool getProperty (in nsIXPConnectWrappedNative wrapper, in JSContextPtr cx, in JSObjectPtr obj, in jsval id, in JSValPtr vp); */
NS_IMETHODIMP
nsXPCComponents::GetProperty(nsIXPConnectWrappedNative *wrapper,
                             JSContext * cx, JSObject * obj,
                             jsid id, jsval * vp, PRBool *_retval)
{
    XPCContext* xpcc = XPCContext::GetXPCContext(cx);
    if(!xpcc)
        return NS_ERROR_FAILURE;

    PRBool doResult = JS_FALSE;
    nsresult res;
    XPCJSRuntime* rt = xpcc->GetRuntime();
    if(id == rt->GetStringID(XPCJSRuntime::IDX_LAST_RESULT))
    {
        res = xpcc->GetLastResult();
        doResult = JS_TRUE;
    }
    else if(id == rt->GetStringID(XPCJSRuntime::IDX_RETURN_CODE))
    {
        res = xpcc->GetPendingResult();
        doResult = JS_TRUE;
    }

    nsresult rv = NS_OK;
    if(doResult)
    {
        if(!JS_NewNumberValue(cx, (jsdouble) res, vp))
            return NS_ERROR_OUT_OF_MEMORY;
        rv = NS_SUCCESS_I_DID_SOMETHING;
    }

    return rv;
}

/* PRBool setProperty (in nsIXPConnectWrappedNative wrapper, in JSContextPtr cx, in JSObjectPtr obj, in jsid id, in JSValPtr vp); */
NS_IMETHODIMP
nsXPCComponents::SetProperty(nsIXPConnectWrappedNative *wrapper,
                             JSContext * cx, JSObject * obj, jsid id,
                             jsval * vp, PRBool *_retval)
{
    XPCContext* xpcc = XPCContext::GetXPCContext(cx);
    if(!xpcc)
        return NS_ERROR_FAILURE;

    XPCJSRuntime* rt = xpcc->GetRuntime();
    if(!rt)
        return NS_ERROR_FAILURE;

    if(id == rt->GetStringID(XPCJSRuntime::IDX_RETURN_CODE))
    {
        nsresult rv;
        if(JS_ValueToECMAUint32(cx, *vp, (uint32*)&rv))
        {
            xpcc->SetPendingResult(rv);
            xpcc->SetLastResult(rv);
            return NS_SUCCESS_I_DID_SOMETHING;
        }
        return NS_ERROR_FAILURE;
    }

    return NS_ERROR_XPC_CANT_MODIFY_PROP_ON_WN;
}

// static
JSBool
nsXPCComponents::AttachNewComponentsObject(XPCCallContext& ccx,
                                           XPCWrappedNativeScope* aScope,
                                           JSObject* aGlobal)
{
    if(!aGlobal)
        return JS_FALSE;

    nsXPCComponents* components = new nsXPCComponents();
    if(!components)
        return JS_FALSE;

    nsCOMPtr<nsIXPCComponents> cholder(components);

    AutoMarkingNativeInterfacePtr iface(ccx);
    iface = XPCNativeInterface::GetNewOrUsed(ccx, &NS_GET_IID(nsIXPCComponents));

    if(!iface)
        return JS_FALSE;

    nsCOMPtr<XPCWrappedNative> wrapper;
    XPCWrappedNative::GetNewOrUsed(ccx, cholder, aScope, iface, nsnull,
                                   OBJ_IS_NOT_GLOBAL, getter_AddRefs(wrapper));
    if(!wrapper)
        return JS_FALSE;

    aScope->SetComponents(components);

    jsid id = ccx.GetRuntime()->GetStringID(XPCJSRuntime::IDX_COMPONENTS);
    JSObject* obj;

    return NS_SUCCEEDED(wrapper->GetJSObject(&obj)) &&
           obj && JS_DefinePropertyById(ccx, aGlobal, id, OBJECT_TO_JSVAL(obj),
                                        nsnull, nsnull,
                                        JSPROP_PERMANENT | JSPROP_READONLY);
}

/* void lookupMethod (); */
NS_IMETHODIMP nsXPCComponents::LookupMethod()
{
    nsresult rv;
    nsCOMPtr<nsIXPCComponents_Utils> utils;

    NS_WARNING("Components.lookupMethod deprecated, use Components.utils.lookupMethod");
    rv = GetUtils(getter_AddRefs(utils));
    if (NS_FAILED(rv))
        return rv;

    return utils->LookupMethod();
}

/* void reportError (); */
NS_IMETHODIMP nsXPCComponents::ReportError()
{
    nsresult rv;
    nsCOMPtr<nsIXPCComponents_Utils> utils;

    NS_WARNING("Components.reportError deprecated, use Components.utils.reportError");
    rv = GetUtils(getter_AddRefs(utils));
    if (NS_FAILED(rv))
        return rv;

    return utils->ReportError();
}

#ifdef XPC_USE_SECURITY_CHECKED_COMPONENT
/* string canCreateWrapper (in nsIIDPtr iid); */
NS_IMETHODIMP
nsXPCComponents::CanCreateWrapper(const nsIID * iid, char **_retval)
{
    // We let anyone do this...
    *_retval = xpc_CloneAllAccess();
    return NS_OK;
}

/* string canCallMethod (in nsIIDPtr iid, in wstring methodName); */
NS_IMETHODIMP
nsXPCComponents::CanCallMethod(const nsIID * iid, const PRUnichar *methodName, char **_retval)
{
    static const char* allowed[] = { "isSuccessCode", "lookupMethod", nsnull };
    *_retval = xpc_CheckAccessList(methodName, allowed);
    return NS_OK;
}

/* string canGetProperty (in nsIIDPtr iid, in wstring propertyName); */
NS_IMETHODIMP
nsXPCComponents::CanGetProperty(const nsIID * iid, const PRUnichar *propertyName, char **_retval)
{
    static const char* allowed[] = { "interfaces", "interfacesByID", "results", nsnull};
    *_retval = xpc_CheckAccessList(propertyName, allowed);
    return NS_OK;
}

/* string canSetProperty (in nsIIDPtr iid, in wstring propertyName); */
NS_IMETHODIMP
nsXPCComponents::CanSetProperty(const nsIID * iid, const PRUnichar *propertyName, char **_retval)
{
    // If you have to ask, then the answer is NO
    *_retval = nsnull;
    return NS_OK;
}
#endif<|MERGE_RESOLUTION|>--- conflicted
+++ resolved
@@ -3242,17 +3242,6 @@
             return NS_ERROR_OUT_OF_MEMORY;
     }
 
-<<<<<<< HEAD
-    JSPrincipals *jsPrincipals;
-    rv = sop->GetPrincipal()->GetJSPrincipals(cx, &jsPrincipals);
-    if (NS_FAILED(rv))
-        return rv;
-    JSObject *sandbox = JS_NewCompartmentAndGlobalObject(cx, &SandboxClass, jsPrincipals);
-    if (jsPrincipals)
-        JSPRINCIPALS_DROP(cx, jsPrincipals);
-    if (!sandbox)
-        return NS_ERROR_XPC_UNEXPECTED;
-=======
     nsIPrincipal *principal = sop->GetPrincipal();
     nsAdoptingCString principalorigin;
     principal->GetOrigin(getter_Copies(principalorigin));
@@ -3267,7 +3256,6 @@
                                 &compartment);
     NS_ENSURE_SUCCESS(rv, rv);
 
->>>>>>> e30beabd
     js::AutoObjectRooter tvr(cx, sandbox);
 
     {
