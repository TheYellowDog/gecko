<?xml version="1.0"?>

<!-- ***** BEGIN LICENSE BLOCK *****
   - Version: MPL 1.1/GPL 2.0/LGPL 2.1
   -
   - The contents of this file are subject to the Mozilla Public License Version
   - 1.1 (the "License"); you may not use this file except in compliance with
   - the License. You may obtain a copy of the License at
   - http://www.mozilla.org/MPL/
   -
   - Software distributed under the License is distributed on an "AS IS" basis,
   - WITHOUT WARRANTY OF ANY KIND, either express or implied. See the License
   - for the specific language governing rights and limitations under the
   - License.
   -
   - The Original Code is the Places Bookmark Properties dialog.
   -
   - The Initial Developer of the Original Code is Google Inc.
   - Portions created by the Initial Developer are Copyright (C) 2006
   - the Initial Developer. All Rights Reserved.
   -
   - Contributor(s):
   -   Joe Hughes <jhughes@google.com>
   -   Asaf Romano <mano@mozilla.com>
   -   Ehsan Akhgari <ehsan.akhgari@gmail.com>
   -   Marco Bonardo <mak77@bonardo.net>
   -
   - Alternatively, the contents of this file may be used under the terms of
   - either the GNU General Public License Version 2 or later (the "GPL"), or
   - the GNU Lesser General Public License Version 2.1 or later (the "LGPL"),
   - in which case the provisions of the GPL or the LGPL are applicable instead
   - of those above. If you wish to allow use of your version of this file only
   - under the terms of either the GPL or the LGPL, and not to allow others to
   - use your version of this file under the terms of the MPL, indicate your
   - decision by deleting the provisions above and replace them with the notice
   - and other provisions required by the GPL or the LGPL. If you do not delete
   - the provisions above, a recipient may use your version of this file under
   - the terms of any one of the MPL, the GPL or the LGPL.
   -
   - ***** END LICENSE BLOCK ***** -->

<?xml-stylesheet href="chrome://global/skin/"?>
<?xml-stylesheet href="chrome://browser/skin/places/editBookmarkOverlay.css"?>
<?xml-stylesheet href="chrome://browser/skin/places/places.css"?>
<?xml-stylesheet href="chrome://browser/content/places/places.css"?>

<?xul-overlay href="chrome://browser/content/places/placesOverlay.xul"?>
<?xul-overlay href="chrome://browser/content/places/editBookmarkOverlay.xul"?>

<!DOCTYPE dialog [
  <!ENTITY % editBookmarkOverlayDTD SYSTEM "chrome://browser/locale/places/editBookmarkOverlay.dtd">
  %editBookmarkOverlayDTD;
]>

<dialog id="bookmarkproperties"
        buttons="accept, cancel"
<<<<<<< HEAD
=======
        buttoniconaccept="save"
>>>>>>> 7b3084ca
        ondialogaccept="BookmarkPropertiesPanel.onDialogAccept();"
        ondialogcancel="BookmarkPropertiesPanel.onDialogCancel();"
        xmlns="http://www.mozilla.org/keymaster/gatekeeper/there.is.only.xul"
        onload="BookmarkPropertiesPanel.onDialogLoad();"
        onunload="BookmarkPropertiesPanel.onDialogUnload();"
        style="min-width: 30em;"
        persist="screenX screenY width">

  <stringbundleset id="stringbundleset">
    <stringbundle id="stringBundle"
                  src="chrome://browser/locale/places/bookmarkProperties.properties"/>
  </stringbundleset>

  <script type="application/javascript"
          src="chrome://browser/content/places/editBookmarkOverlay.js"/>
  <script type="application/javascript"
          src="chrome://browser/content/places/bookmarkProperties.js"/>

<vbox id="editBookmarkPanelContent"/>

</dialog><|MERGE_RESOLUTION|>--- conflicted
+++ resolved
@@ -54,10 +54,7 @@
 
 <dialog id="bookmarkproperties"
         buttons="accept, cancel"
-<<<<<<< HEAD
-=======
         buttoniconaccept="save"
->>>>>>> 7b3084ca
         ondialogaccept="BookmarkPropertiesPanel.onDialogAccept();"
         ondialogcancel="BookmarkPropertiesPanel.onDialogCancel();"
         xmlns="http://www.mozilla.org/keymaster/gatekeeper/there.is.only.xul"
